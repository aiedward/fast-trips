--- conflicted
+++ resolved
@@ -602,11 +602,7 @@
 
         path2 = pandas.merge(left    =pathset_links_df,
                              right   =veh_links_df,
-<<<<<<< HEAD
-                             on      =["linkmode","mode",Trip.TRIPS_COLUMN_ROUTE_ID,Trip.TRIPS_COLUMN_TRIP_ID],
-=======
                              on      =merge_cols,
->>>>>>> fba54ec0
                              how     ="left",
                              suffixes=["","_veh"])
         # delete anything irrelevant -- so keep non-transit links, and transit links WITH valid sequences
@@ -617,21 +613,12 @@
         # These are the new columns -- incorporate them
 
         # A_arrival_time       datetime64[ns] => A time for intermediate links
-<<<<<<< HEAD
-        path2.loc[ (path2["linkmode"]=="transit")&(path2["A_id"]!=path2["A_id_veh"]), Assignment.SIM_COL_PAX_A_TIME     ] = path2["A_arrival_time"]
-        # no waittime, boardtime, missed_xfer, fare, fare_class except on first link
-        path2.loc[ (path2["linkmode"]=="transit")&(path2["A_id"]!=path2["A_id_veh"]), Assignment.SIM_COL_PAX_WAIT_TIME  ] = None
-        path2.loc[ (path2["linkmode"]=="transit")&(path2["A_id"]!=path2["A_id_veh"]), Assignment.SIM_COL_PAX_BOARD_TIME ] = None
-        path2.loc[ (path2["linkmode"]=="transit")&(path2["A_id"]!=path2["A_id_veh"]), Assignment.SIM_COL_PAX_MISSED_XFER] = 0
-        path2.loc[ (path2["linkmode"]=="transit")&(path2["A_id"]!=path2["A_id_veh"]), Assignment.SIM_COL_PAX_FARE       ] = 0
-        path2.loc[ (path2["linkmode"]=="transit")&(path2["A_id"]!=path2["A_id_veh"]), Assignment.SIM_COL_PAX_FARE_PERIOD] = None
-=======
+
         path2.loc[ (path2[Passenger.PF_COL_LINK_MODE]==Route.MODE_TYPE_TRANSIT)&(path2["A_id"]!=path2["A_id_veh"]), Assignment.SIM_COL_PAX_A_TIME     ] = path2["A_arrival_time"]
         # no waittime, boardtime, missed_xfer except on first link
         path2.loc[ (path2[Passenger.PF_COL_LINK_MODE]==Route.MODE_TYPE_TRANSIT)&(path2["A_id"]!=path2["A_id_veh"]), Assignment.SIM_COL_PAX_WAIT_TIME  ] = None
         path2.loc[ (path2[Passenger.PF_COL_LINK_MODE]==Route.MODE_TYPE_TRANSIT)&(path2["A_id"]!=path2["A_id_veh"]), Assignment.SIM_COL_PAX_BOARD_TIME ] = None
         path2.loc[ (path2[Passenger.PF_COL_LINK_MODE]==Route.MODE_TYPE_TRANSIT)&(path2["A_id"]!=path2["A_id_veh"]), Assignment.SIM_COL_PAX_MISSED_XFER] = 0
->>>>>>> fba54ec0
         # no alighttime except on last link
         path2.loc[ (path2[Passenger.PF_COL_LINK_MODE]==Route.MODE_TYPE_TRANSIT)&(path2["B_id"]!=path2["B_id_veh"]), Assignment.SIM_COL_PAX_ALIGHT_TIME] = None
 
@@ -756,13 +743,7 @@
                                                                  Passenger.TRIP_LIST_COLUMN_TRANSIT_MODE
                                                                 ]],
                                              how  ="left",
-<<<<<<< HEAD
-                                             on   =[Passenger.PERSONS_COLUMN_PERSON_ID, Passenger.TRIP_LIST_COLUMN_TRIP_LIST_ID_NUM])
-=======
                                              on   =[Passenger.PERSONS_COLUMN_PERSON_ID, Passenger.TRIP_LIST_COLUMN_PERSON_TRIP_ID])
-        # todo: add Value of time
-        # Passenger.TRIP_LIST_COLUMN_VOT
->>>>>>> fba54ec0
 
         # linkmode = demand_mode_type.  Set demand_mode for the links
         pathset_links_cost_df[PathSet.WEIGHTS_COLUMN_DEMAND_MODE] = None
@@ -999,11 +980,7 @@
                         Passenger.TRIP_LIST_COLUMN_PERSON_TRIP_ID,
                         Passenger.TRIP_LIST_COLUMN_USER_CLASS,
                         Passenger.TRIP_LIST_COLUMN_PURPOSE,
-<<<<<<< HEAD
                         Passenger.TRIP_LIST_COLUMN_VOT,
-                        Passenger.TRIP_LIST_COLUMN_TRIP_LIST_ID_NUM,
-=======
->>>>>>> fba54ec0
                         Passenger.PF_COL_PATH_NUM,
                         Passenger.PF_COL_LINK_NUM,
                         PathSet.WEIGHTS_COLUMN_DEMAND_MODE_TYPE,
