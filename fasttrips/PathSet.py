__copyright__ = "Copyright 2015-2016 Contributing Entities"
__license__   = """
    Licensed under the Apache License, Version 2.0 (the "License");
    you may not use this file except in compliance with the License.
    You may obtain a copy of the License at

        http://www.apache.org/licenses/LICENSE-2.0

    Unless required by applicable law or agreed to in writing, software
    distributed under the License is distributed on an "AS IS" BASIS,
    WITHOUT WARRANTIES OR CONDITIONS OF ANY KIND, either express or implied.
    See the License for the specific language governing permissions and
    limitations under the License.
"""
import os
import sys

import numpy as np
import pandas as pd

from .Error     import NotImplementedError, UnexpectedError
from .Logger    import FastTripsLogger
from .Passenger import Passenger
from .Route     import Route
from .TAZ       import TAZ
from .Trip      import Trip
from .Util      import Util


#: Default user class: just one class called "all"
def generic_user_class(row_series):
    return "all"

class PathSet:
    """
    Represents a path set for a passenger from an origin :py:class:`TAZ` to a destination :py:class:`TAZ`
    through a set of stops.
    """
    #: Paths output file
    PATHS_OUTPUT_FILE               = 'ft_output_passengerPaths.txt'

    #: Path times output file
    PATH_TIMES_OUTPUT_FILE          = 'ft_output_passengerTimes.txt'

    #: Configured functions, indexed by name
    CONFIGURED_FUNCTIONS            = { 'generic_user_class':generic_user_class }

    #: Path configuration: Name of the function that defines user class
    USER_CLASS_FUNCTION             = None

    #: File with weights file.  Space delimited table.
    WEIGHTS_FILE                    = 'pathweight_ft.txt'
    #: Path weights
    WEIGHTS_DF                      = None
    #: Read weights file as fixed-width format.  If false, standard CSV format is read.
    WEIGHTS_FIXED_WIDTH             = False

    #: Configuration: Minimum transfer penalty. Safeguard against having no transfer penalty
    #: which can result in terrible paths with excessive transfers.
    MIN_TRANSFER_PENALTY            = None
    #: Configuration: Overlap scale parameter.
    OVERLAP_SCALE_PARAMETER         = None
    #: Configuration: Overlap variable. Can be "None", "count", "distance", "time".
    OVERLAP_VARIABLE                = None
    #: Overlap variable option: None.  Don't use overlap pathsize correction.
    OVERLAP_NONE                    = "None"
    #: Overlap variable option: count. Use leg count overlap pathsize correction.
    OVERLAP_COUNT                   = "count"
    #: Overlap variable option: distance. Use leg distance overlap pathsize correction.
    OVERLAP_DISTANCE                = "distance"
    #: Overlap variable option: time. Use leg time overlap pathsize correction.
    OVERLAP_TIME                    = "time"
    #: Valid values for OVERLAP_VARAIBLE
    OVERLAP_VARIABLE_OPTIONS        = [OVERLAP_NONE,
                                       OVERLAP_COUNT,
                                       OVERLAP_DISTANCE,
                                       OVERLAP_TIME]
    #: Overlap chunk size.  How many person's trips to process at a time in overlap calculations
    #: in python simulation
    OVERLAP_CHUNK_SIZE              = None

    #: Overlap option: Split transit leg into component parts?  e.g. split A-E
    #: into A-B-C-D-E for overlap calculations?
    OVERLAP_SPLIT_TRANSIT           = None

    #: Weights column: User Class
    WEIGHTS_COLUMN_USER_CLASS       = "user_class"
    #: Weights column: Purpose
    WEIGHTS_COLUMN_PURPOSE          = "purpose"
    #: Weights column: Demand Mode Type
    WEIGHTS_COLUMN_DEMAND_MODE_TYPE = "demand_mode_type"
    #: Weights column: Demand Mode Type
    WEIGHTS_COLUMN_DEMAND_MODE      = "demand_mode"
    #: Weights column: Supply Mode
    WEIGHTS_COLUMN_SUPPLY_MODE      = "supply_mode"
    #: Weights column: Weight Name
    WEIGHTS_COLUMN_WEIGHT_NAME      = "weight_name"
    #: Weights column: Weight Value
    WEIGHTS_COLUMN_WEIGHT_VALUE     = "weight_value"

    # ========== Added by fasttrips =======================================================
    #: Weights column: Supply Mode number
    WEIGHTS_COLUMN_SUPPLY_MODE_NUM  = "supply_mode_num"

    #: File with weights for c++
    OUTPUT_WEIGHTS_FILE             = "ft_intermediate_weights.txt"

    DIR_OUTBOUND    = 1  #: Trips outbound from home have preferred arrival times
    DIR_INBOUND     = 2  #: Trips inbound to home have preferred departure times

    PATH_KEY_COST           = "pf_cost"         #: path cost according to pathfinder
    PATH_KEY_FARE           = "pf_fare"         #: path fare according to pathfinder
    PATH_KEY_PROBABILITY    = "pf_probability"  #: path probability according to pathfinder
    PATH_KEY_INIT_COST      = "pf_initcost"     #: initial cost (in pathfinding, before path was finalized)
    PATH_KEY_INIT_FARE      = "pf_initfare"     #: initial fare (in pathfinding, before path was finalized)
    PATH_KEY_STATES         = "states"

    STATE_IDX_LABEL         = 0  #: :py:class:`datetime.timedelta` instance
    STATE_IDX_DEPARR        = 1  #: :py:class:`datetime.datetime` instance. Departure if outbound/backwards, arrival if inbound/forwards.
    STATE_IDX_DEPARRMODE    = 2  #: mode id
    STATE_IDX_TRIP          = 3  #: trip id
    STATE_IDX_SUCCPRED      = 4  #: stop identifier or TAZ identifier
    STATE_IDX_SEQ           = 5  #: sequence (for trip)
    STATE_IDX_SEQ_SUCCPRED  = 6  #: sequence for successor/predecessor
    STATE_IDX_LINKTIME      = 7  #: :py:class:`datetime.timedelta` instance
    STATE_IDX_LINKFARE      = 8  #: fare cost, float
    STATE_IDX_LINKCOST      = 9  #: link generalized cost, float for hyperpath/stochastic,
    STATE_IDX_LINKDIST      = 10 #: link distance, float
    STATE_IDX_COST          = 11 #: cost float, for hyperpath/stochastic assignment
    STATE_IDX_ARRDEP        = 12 #: :py:class:`datetime.datetime` instance. Arrival if outbound/backwards, departure if inbound/forwards.

    # these are also the demand_mode_type values
    STATE_MODE_ACCESS   = "access"
    STATE_MODE_EGRESS   = "egress"
    STATE_MODE_TRANSFER = "transfer"

    # new
    STATE_MODE_TRIP     = "transit" # onboard

    BUMP_EXPERIENCED_COST    = 999999
    HUGE_COST = 9999

    def __init__(self, trip_list_dict):
        """
        Constructor from dictionary mapping attribute to value.
        """
        self.__dict__.update(trip_list_dict)

        #: Direction is one of :py:attr:`PathSet.DIR_OUTBOUND` or :py:attr:`PathSet.DIR_INBOUND`
        #: Preferred time is a datetime.time object
        if trip_list_dict[Passenger.TRIP_LIST_COLUMN_TIME_TARGET] == "arrival":
            self.direction     = PathSet.DIR_OUTBOUND
            self.pref_time     = trip_list_dict[Passenger.TRIP_LIST_COLUMN_ARRIVAL_TIME].to_datetime().time()
            self.pref_time_min = trip_list_dict[Passenger.TRIP_LIST_COLUMN_ARRIVAL_TIME_MIN]
        elif trip_list_dict[Passenger.TRIP_LIST_COLUMN_TIME_TARGET] == "departure":
            self.direction     = PathSet.DIR_INBOUND
            self.pref_time     = trip_list_dict[Passenger.TRIP_LIST_COLUMN_DEPARTURE_TIME].to_datetime().time()
            self.pref_time_min = trip_list_dict[Passenger.TRIP_LIST_COLUMN_DEPARTURE_TIME_MIN]
        else:
            raise Exception("Don't understand trip_list %s: %s" % (Passenger.TRIP_LIST_COLUMN_TIME_TARGET, str(trip_list_dict)))

        #: Dict of path-num -> { cost:, probability:, states: [List of (stop_id, stop_state)]}
        self.pathdict = {}

    def goes_somewhere(self):
        """
        Does this path go somewhere?  Does the destination differ from the origin?
        """
        return (self.__dict__[Passenger.TRIP_LIST_COLUMN_ORIGIN_TAZ_ID] != self.__dict__[Passenger.TRIP_LIST_COLUMN_DESTINATION_TAZ_ID])

    def path_found(self):
        """
        Was a a transit path found from the origin to the destination with the constraints?
        """
        return len(self.pathdict) > 0

    def num_paths(self):
        """
        Number of paths in the PathSet
        """
        return len(self.pathdict)

    def reset(self):
        """
        Delete my states, something went wrong and it won't work out.
        """
        self.pathdict = []

    @staticmethod
    def set_user_class(trip_list_df, new_colname):
        """
        Adds a column called user_class by applying the configured user class function.
        """
        trip_list_df[new_colname] = trip_list_df.apply(PathSet.CONFIGURED_FUNCTIONS[PathSet.USER_CLASS_FUNCTION], axis=1)

    @staticmethod
    def verify_weight_config(modes_df, output_dir, routes, capacity_constraint, trip_list_df):
        """
        Verify that we have complete weight configurations for the user classes and modes in the given DataFrame.

        Trips with invalid weight configurations will be dropped from the trip list and warned about.

        The parameter mode_df is a dataframe with the user_class, demand_mode_type and demand_mode combinations
        found in the demand file.

        If *capacity_constraint* is true, make sure there's an at_capacity weight on the transit supply mode links
        to enforce it.

        Returns updated trip_list_df.
        """
        error_str = ""
        # First, verify required columns are found
        weight_cols     = list(PathSet.WEIGHTS_DF.columns.values)
        FastTripsLogger.debug("verify_weight_config:\n%s" % PathSet.WEIGHTS_DF.to_string())
        assert(PathSet.WEIGHTS_COLUMN_USER_CLASS       in weight_cols)
        assert(PathSet.WEIGHTS_COLUMN_PURPOSE          in weight_cols)
        assert(PathSet.WEIGHTS_COLUMN_DEMAND_MODE_TYPE in weight_cols)
        assert(PathSet.WEIGHTS_COLUMN_DEMAND_MODE      in weight_cols)
        assert(PathSet.WEIGHTS_COLUMN_SUPPLY_MODE      in weight_cols)
        assert(PathSet.WEIGHTS_COLUMN_WEIGHT_NAME      in weight_cols)
        assert(PathSet.WEIGHTS_COLUMN_WEIGHT_VALUE     in weight_cols)

        # Join - make sure that all demand combinations (user class, purpose, demand mode type and demand mode) are configured
        weight_check = pd.merge(left=modes_df,
                                    right=PathSet.WEIGHTS_DF,
                                    on=[PathSet.WEIGHTS_COLUMN_USER_CLASS,
                                        PathSet.WEIGHTS_COLUMN_PURPOSE,
                                        PathSet.WEIGHTS_COLUMN_DEMAND_MODE_TYPE,
                                        PathSet.WEIGHTS_COLUMN_DEMAND_MODE],
                                    how='left')
        FastTripsLogger.debug("demand_modes x weights: \n%s" % weight_check.to_string())

        FastTripsLogger.debug("trip_list_df head=\n%s" % str(trip_list_df.head()))

        # If something is missing, warn and remove those trips
        null_supply_mode_weights = weight_check.loc[pd.isnull(weight_check[PathSet.WEIGHTS_COLUMN_SUPPLY_MODE])]
        if len(null_supply_mode_weights) > 0:
            # warn
            FastTripsLogger.warn("The following user_class, demand_mode_type, demand_mode combinations exist in the demand file but are missing from the weight configuration:")
            FastTripsLogger.warn("\n%s" % null_supply_mode_weights.to_string())

            # remove those trips -- need to do it one demand mode type at a time
            null_supply_mode_weights = null_supply_mode_weights[[PathSet.WEIGHTS_COLUMN_USER_CLASS,
                                                                 PathSet.WEIGHTS_COLUMN_PURPOSE,
                                                                 PathSet.WEIGHTS_COLUMN_DEMAND_MODE_TYPE,
                                                                 PathSet.WEIGHTS_COLUMN_DEMAND_MODE]]
            null_supply_mode_weights["to_remove"] = 1
            for demand_mode_type in [PathSet.STATE_MODE_ACCESS, PathSet.STATE_MODE_EGRESS, PathSet.STATE_MODE_TRIP]:
                remove_trips = null_supply_mode_weights.loc[null_supply_mode_weights[PathSet.WEIGHTS_COLUMN_DEMAND_MODE_TYPE]==demand_mode_type].copy()
                if len(remove_trips) == 0: continue

                remove_trips.rename(columns={PathSet.WEIGHTS_COLUMN_DEMAND_MODE:"%s_mode" % demand_mode_type}, inplace=True)
                remove_trips.drop([PathSet.WEIGHTS_COLUMN_DEMAND_MODE_TYPE], axis=1, inplace=True)
                FastTripsLogger.debug("Removing for \n%s" % remove_trips)

                trip_list_df = pd.merge(left  = trip_list_df,
                                            right = remove_trips,
                                            how   = "left")
                FastTripsLogger.debug("Removing\n%s" % trip_list_df.loc[pd.notnull(trip_list_df["to_remove"])])

                # keep only those not flagged to_remove
                trip_list_df = trip_list_df.loc[pd.isnull(trip_list_df["to_remove"])]
                trip_list_df.drop(["to_remove"], axis=1, inplace=True)


        # demand_mode_type and demand_modes implicit to all travel    :   xfer walk,  xfer wait, initial wait
        user_classes = modes_df[[PathSet.WEIGHTS_COLUMN_USER_CLASS, PathSet.WEIGHTS_COLUMN_PURPOSE]].drop_duplicates().reset_index()
        implicit_df = pd.DataFrame({ PathSet.WEIGHTS_COLUMN_DEMAND_MODE_TYPE:[ 'transfer'],
                                         PathSet.WEIGHTS_COLUMN_DEMAND_MODE     :[ 'transfer'],
                                         PathSet.WEIGHTS_COLUMN_SUPPLY_MODE     :[ 'transfer'] })
        user_classes['key'] = 1
        implicit_df['key'] = 1
        implicit_df = pd.merge(left=user_classes, right=implicit_df, on='key')
        implicit_df.drop(['index','key'], axis=1, inplace=True)
        # FastTripsLogger.debug("implicit_df: \n%s" % implicit_df)

        weight_check = pd.merge(left=implicit_df, right=PathSet.WEIGHTS_DF,
                                    on=[PathSet.WEIGHTS_COLUMN_USER_CLASS,
                                        PathSet.WEIGHTS_COLUMN_PURPOSE,
                                        PathSet.WEIGHTS_COLUMN_DEMAND_MODE_TYPE,
                                        PathSet.WEIGHTS_COLUMN_DEMAND_MODE,
                                        PathSet.WEIGHTS_COLUMN_SUPPLY_MODE],
                                    how='left')
        FastTripsLogger.debug("implicit demand_modes x weights: \n%s" % weight_check.to_string())

        if pd.isnull(weight_check[PathSet.WEIGHTS_COLUMN_WEIGHT_NAME]).sum() > 0:
            error_str += "\nThe following user_class, purpose, demand_mode_type, demand_mode, supply_mode combinations exist in the demand file but are missing from the weight configuration:\n"
            error_str += weight_check.loc[pd.isnull(weight_check[PathSet.WEIGHTS_COLUMN_WEIGHT_NAME])].to_string()
            error_str += "\n\n"

        # transfer penalty check
        tp_index = pd.DataFrame({ PathSet.WEIGHTS_COLUMN_DEMAND_MODE_TYPE:['transfer'],
                                      PathSet.WEIGHTS_COLUMN_DEMAND_MODE     :['transfer'],
                                      PathSet.WEIGHTS_COLUMN_SUPPLY_MODE     :['transfer'],
                                      PathSet.WEIGHTS_COLUMN_WEIGHT_NAME     :['transfer_penalty']})
        uc_purp_index = PathSet.WEIGHTS_DF[[PathSet.WEIGHTS_COLUMN_USER_CLASS, PathSet.WEIGHTS_COLUMN_PURPOSE]].drop_duplicates()
        FastTripsLogger.debug("uc_purp_index: \n%s" % uc_purp_index)

        # these are all the transfer penalties we have
        transfer_penaltes = pd.merge(left=tp_index, right=PathSet.WEIGHTS_DF, how='left')
        FastTripsLogger.debug("transfer_penaltes: \n%s" % transfer_penaltes)

        transfer_penalty_check = pd.merge(left=uc_purp_index, right=transfer_penaltes, how='left')
        FastTripsLogger.debug("transfer_penalty_check: \n%s" % transfer_penalty_check)

        # missing transfer penalty
        if pd.isnull(transfer_penalty_check[PathSet.WEIGHTS_COLUMN_WEIGHT_NAME]).sum() > 0:
            error_str += "\nThe following user class x purpose are missing a transfer penalty:\n"
            error_str += transfer_penalty_check.loc[pd.isnull(transfer_penalty_check[PathSet.WEIGHTS_COLUMN_WEIGHT_NAME])].to_string()
            error_str += "\n\n"

        bad_pen = transfer_penalty_check.loc[transfer_penalty_check[PathSet.WEIGHTS_COLUMN_WEIGHT_VALUE] < PathSet.MIN_TRANSFER_PENALTY]
        if len(bad_pen) > 0:
            error_str += "\nThe following user class x purpose path weights have invalid (too small) transfer penalties. MIN=(%f)\n" % PathSet.MIN_TRANSFER_PENALTY
            error_str += bad_pen.to_string()
            error_str += "\nConfigure smaller min_transfer_penalty AT YOUR OWN RISK since this will make path generation slow/unreliable.\n\n"

        # If *capacity_constraint* is true, make sure there's an at_capacity weight on the transit supply mode links
        # to enforce it.
        if capacity_constraint:
            # see if it's here already -- we don't know how to handle that...
            at_capacity = PathSet.WEIGHTS_DF.loc[ PathSet.WEIGHTS_DF[PathSet.WEIGHTS_COLUMN_WEIGHT_NAME] == "at_capacity" ]
            if len(at_capacity) > 0:
                error_str += "\nFound at_capacity path weights explicitly set when about to set these for hard capacity constraints.\n"
                error_str += at_capacity.to_string()
                error_str += "\n\n"
            else:
                # set it for all user_class x transit x demand_mode x supply_mode
                transit_weights_df = PathSet.WEIGHTS_DF.loc[PathSet.WEIGHTS_DF[PathSet.WEIGHTS_COLUMN_DEMAND_MODE_TYPE] == PathSet.STATE_MODE_TRIP,
                    [PathSet.WEIGHTS_COLUMN_USER_CLASS,
                     PathSet.WEIGHTS_COLUMN_PURPOSE,
                     PathSet.WEIGHTS_COLUMN_DEMAND_MODE,
                     PathSet.WEIGHTS_COLUMN_DEMAND_MODE_TYPE,
                     PathSet.WEIGHTS_COLUMN_SUPPLY_MODE]].copy()
                transit_weights_df.drop_duplicates(inplace=True)
                transit_weights_df[PathSet.WEIGHTS_COLUMN_WEIGHT_NAME ] = "at_capacity"
                transit_weights_df[PathSet.WEIGHTS_COLUMN_WEIGHT_VALUE] = PathSet.HUGE_COST
                FastTripsLogger.debug("Adding capacity-constraint weights:\n%s" % transit_weights_df.to_string())

                PathSet.WEIGHTS_DF = pd.concat([PathSet.WEIGHTS_DF, transit_weights_df], axis=0)
                PathSet.WEIGHTS_DF.sort_values(by=[PathSet.WEIGHTS_COLUMN_USER_CLASS,
                                                   PathSet.WEIGHTS_COLUMN_PURPOSE,
                                                   PathSet.WEIGHTS_COLUMN_DEMAND_MODE_TYPE,
                                                   PathSet.WEIGHTS_COLUMN_DEMAND_MODE,
                                                   PathSet.WEIGHTS_COLUMN_SUPPLY_MODE,
                                                   PathSet.WEIGHTS_COLUMN_WEIGHT_NAME], inplace=True)

        if len(error_str) > 0:
            FastTripsLogger.fatal(error_str)
            sys.exit(2)

        # add mode numbers to weights DF for relevant rows
        PathSet.WEIGHTS_DF = routes.add_numeric_mode_id(PathSet.WEIGHTS_DF,
                                                    id_colname=PathSet.WEIGHTS_COLUMN_SUPPLY_MODE,
                                                    numeric_newcolname=PathSet.WEIGHTS_COLUMN_SUPPLY_MODE_NUM,
                                                    warn=True)  # don't fail if some supply modes are configured but not used, they may be for future runs
        FastTripsLogger.debug("PathSet weights: \n%s" % PathSet.WEIGHTS_DF)
        PathSet.WEIGHTS_DF.to_csv(os.path.join(output_dir,PathSet.OUTPUT_WEIGHTS_FILE),
                               columns=[PathSet.WEIGHTS_COLUMN_USER_CLASS,
                                        PathSet.WEIGHTS_COLUMN_PURPOSE,
                                        PathSet.WEIGHTS_COLUMN_DEMAND_MODE_TYPE,
                                        PathSet.WEIGHTS_COLUMN_DEMAND_MODE,
                                        PathSet.WEIGHTS_COLUMN_SUPPLY_MODE_NUM,
                                        PathSet.WEIGHTS_COLUMN_WEIGHT_NAME,
                                        PathSet.WEIGHTS_COLUMN_WEIGHT_VALUE],
                               sep=" ", index=False)

        # add placeholder weights (-1) for fares - one for each user_class, purpose, transit demand mode
        # these will be updated based on the person's value of time in calculate_cost()
        fare_weights = PathSet.WEIGHTS_DF.loc[ PathSet.WEIGHTS_DF[PathSet.WEIGHTS_COLUMN_DEMAND_MODE_TYPE]==PathSet.STATE_MODE_TRIP]
        fare_weights = fare_weights[[PathSet.WEIGHTS_COLUMN_USER_CLASS,
                                     PathSet.WEIGHTS_COLUMN_PURPOSE,
                                     PathSet.WEIGHTS_COLUMN_DEMAND_MODE_TYPE,
                                     PathSet.WEIGHTS_COLUMN_DEMAND_MODE,
                                     PathSet.WEIGHTS_COLUMN_SUPPLY_MODE,
                                     PathSet.WEIGHTS_COLUMN_SUPPLY_MODE_NUM]].copy().drop_duplicates()
        fare_weights[PathSet.WEIGHTS_COLUMN_WEIGHT_NAME ] = "fare"  # SIM_COL_PAX_FARE
        fare_weights[PathSet.WEIGHTS_COLUMN_WEIGHT_VALUE] = -1.0
        PathSet.WEIGHTS_DF = PathSet.WEIGHTS_DF.append(fare_weights)
        FastTripsLogger.debug("PathSet.WEIGHTS_DF with fare weights: \n%s" % PathSet.WEIGHTS_DF)
        return trip_list_df

    def __str__(self):
        """
        Readable string version of the path.

        Note: If inbound trip, then the states are in reverse order (egress to access)
        """
        ret_str = "Dict vars:\n"
        for k,v in self.__dict__.iteritems():
            ret_str += "%30s => %-30s   %s\n" % (str(k), str(v), str(type(v)))
        # ret_str += PathSet.states_to_str(self.states, self.direction)
        return ret_str

    @staticmethod
    def write_paths(passengers_df, output_dir):
        """
        Write the assigned paths to the given output file.

        :param passengers_df: Passenger paths assignment results
        :type  passengers_df: :py:class:`pandas.DataFrame` instance
        :param output_dir:    Output directory
        :type  output_dir:    string

        """
        # get trip information -- board stops, board trips and alight stops
        passenger_trips = passengers_df.loc[passengers_df[Passenger.PF_COL_LINK_MODE]==PathSet.STATE_MODE_TRIP].copy()
        ptrip_group     = passenger_trips.groupby([Passenger.PERSONS_COLUMN_PERSON_ID, Passenger.TRIP_LIST_COLUMN_PERSON_TRIP_ID])
        # these are Series
        board_stops_str = ptrip_group.A_id.apply(lambda x:','.join(x))
        board_trips_str = ptrip_group.trip_id.apply(lambda x:','.join(x))
        alight_stops_str= ptrip_group.B_id.apply(lambda x:','.join(x))
        board_stops_str.name  = 'board_stop_str'
        board_trips_str.name  = 'board_trip_str'
        alight_stops_str.name = 'alight_stop_str'

        # get walking times
        walk_links = passengers_df.loc[(passengers_df[Passenger.PF_COL_LINK_MODE]==PathSet.STATE_MODE_ACCESS  )| \
                                       (passengers_df[Passenger.PF_COL_LINK_MODE]==PathSet.STATE_MODE_TRANSFER)| \
                                       (passengers_df[Passenger.PF_COL_LINK_MODE]==PathSet.STATE_MODE_EGRESS  )].copy()
        walk_links['linktime_str'] = walk_links.pf_linktime.apply(lambda x: "%.2f" % (x/np.timedelta64(1,'m')))
        walklink_group = walk_links[['person_id','trip_list_id_num','linktime_str']].groupby(['person_id','trip_list_id_num'])
        walktimes_str  = walklink_group.linktime_str.apply(lambda x:','.join(x))

        # aggregate to one line per person_id, trip_list_id
        print_passengers_df = passengers_df[['person_id','trip_list_id_num','pathmode','A_id','B_id',Passenger.PF_COL_PAX_A_TIME]].groupby(['person_id','trip_list_id_num']).agg(
           {'pathmode'                  :'first',   # path mode
            'A_id'                      :'first',   # origin
            'B_id'                      :'last',    # destination
            Passenger.PF_COL_PAX_A_TIME :'first'    # start time
           })

        # put them all together
        print_passengers_df = pd.concat([print_passengers_df,
                                            board_stops_str,
                                            board_trips_str,
                                            alight_stops_str,
                                            walktimes_str], axis=1)

        print_passengers_df.reset_index(inplace=True)
        print_passengers_df.sort_values(by=['trip_list_id_num'], inplace=True)

        print_passengers_df.rename(columns=
           {'pathmode'                  :'mode',
            'A_id'                      :'originTaz',
            'B_id'                      :'destinationTaz',
            Passenger.PF_COL_PAX_A_TIME :'startTime_time',
            'board_stop_str'            :'boardingStops',
            'board_trip_str'            :'boardingTrips',
            'alight_stop_str'           :'alightingStops',
            'linktime_str'              :'walkingTimes'}, inplace=True)

        print_passengers_df['startTime'] = print_passengers_df['startTime_time'].apply(Util.datetime64_formatter)

        print_passengers_df = print_passengers_df[['trip_list_id_num','person_id','mode','originTaz','destinationTaz','startTime',
                                                   'boardingStops','boardingTrips','alightingStops','walkingTimes']]

        print_passengers_df.to_csv(os.path.join(output_dir, PathSet.PATHS_OUTPUT_FILE), sep="\t", index=False)
        # passengerId mode    originTaz   destinationTaz  startTime   boardingStops   boardingTrips   alightingStops  walkingTimes

    @staticmethod
    def write_path_times(passengers_df, output_dir):
        """
        Write the assigned path times to the given output file.

        :param passengers_df: Passenger path links
        :type  passengers_df: :py:class:`pandas.DataFrame` instance
        :param output_dir:    Output directory
        :type  output_dir:    string
        """
        passenger_trips = passengers_df.loc[passengers_df[Passenger.PF_COL_LINK_MODE]==PathSet.STATE_MODE_TRIP].copy()

        ######         TODO: this is really catering to output format; an alternative might be more appropriate
        from .Assignment import Assignment
        passenger_trips.loc[:,  'board_time_str'] = passenger_trips[Assignment.SIM_COL_PAX_BOARD_TIME ].apply(Util.datetime64_formatter)
        passenger_trips.loc[:,'arrival_time_str'] = passenger_trips[Passenger.PF_COL_PAX_A_TIME].apply(Util.datetime64_formatter)
        passenger_trips.loc[:, 'alight_time_str'] = passenger_trips[Assignment.SIM_COL_PAX_ALIGHT_TIME].apply(Util.datetime64_formatter)

        # Aggregate (by joining) across each passenger + path
        ptrip_group = passenger_trips.groupby([Passenger.TRIP_LIST_COLUMN_PERSON_ID,
                                               Passenger.TRIP_LIST_COLUMN_PERSON_TRIP_ID])
        # these are Series
        board_time_str   = ptrip_group['board_time_str'  ].apply(lambda x:','.join(x))
        arrival_time_str = ptrip_group['arrival_time_str'].apply(lambda x:','.join(x))
        alight_time_str  = ptrip_group['alight_time_str' ].apply(lambda x:','.join(x))

        # Aggregate other fields across each passenger + path
        pax_exp_df = passengers_df.groupby([Passenger.TRIP_LIST_COLUMN_PERSON_ID,
                                            Passenger.TRIP_LIST_COLUMN_PERSON_TRIP_ID]).agg(
            {# 'pathmode'                  :'first',  # path mode
             'A_id'                      :'first',  # origin
             'B_id'                      :'last',   # destination
             Passenger.PF_COL_PAX_A_TIME :'first',  # start time
             Passenger.PF_COL_PAX_B_TIME :'last',   # end time
             # TODO: cost needs to be updated for updated dwell & travel time
             # 'cost'                      :'first',  # total travel cost is calculated for the whole path
            })

        # Put them together and return
        assert(len(pax_exp_df) == len(board_time_str))
        pax_exp_df = pd.concat([pax_exp_df,
                                    board_time_str,
                                    arrival_time_str,
                                    alight_time_str], axis=1)
        # print pax_exp_df.to_string(formatters={'A_time':Assignment.datetime64_min_formatter,
        #                                        'B_time':Assignment.datetime64_min_formatter}

        # reset columns
        print_pax_exp_df = pax_exp_df.reset_index()
        print_pax_exp_df.sort_values(by=[Passenger.TRIP_LIST_COLUMN_PERSON_ID,
                                         Passenger.TRIP_LIST_COLUMN_PERSON_TRIP_ID], inplace=True)

        print_pax_exp_df['A_time_str'] = print_pax_exp_df[Passenger.PF_COL_PAX_A_TIME].apply(Util.datetime64_formatter)
        print_pax_exp_df['B_time_str'] = print_pax_exp_df[Passenger.PF_COL_PAX_B_TIME].apply(Util.datetime64_formatter)

        # rename columns
        print_pax_exp_df.rename(columns=
            {#'pathmode'             :'mode',
             'A_id'                 :'originTaz',
             'B_id'                 :'destinationTaz',
             'A_time_str'           :'startTime',
             'B_time_str'           :'endTime',
             'arrival_time_str'     :'arrivalTimes',
             'board_time_str'       :'boardingTimes',
             'alight_time_str'      :'alightingTimes',
             # TODO: cost needs to be updated for updated dwell & travel time
             # 'cost'                 :'travelCost',
             }, inplace=True)

        # reorder
        print_pax_exp_df = print_pax_exp_df[[
            Passenger.TRIP_LIST_COLUMN_PERSON_ID,
            Passenger.TRIP_LIST_COLUMN_PERSON_TRIP_ID,
            #'mode',
            'originTaz',
            'destinationTaz',
            'startTime',
            'endTime',
            'arrivalTimes',
            'boardingTimes',
            'alightingTimes',
            # 'travelCost',
            ]]

        times_out = open(os.path.join(output_dir, PathSet.PATH_TIMES_OUTPUT_FILE), 'w')
        print_pax_exp_df.to_csv(times_out,
                                sep="\t", float_format="%.2f", index=False)

    @staticmethod
    def split_transit_links(pathset_links_df, veh_trips_df, stops):
        """
        Splits the transit links to their component links and returns.

        So if a transit trip goes from stop A to D but passes stop B and C in between, the
        row A->D will now be replaced by rows A->B, B->C, and C->D.

        Adds "split_first" bool - True on the first veh link only

        Note that this does *not* renumber the linknum field.
        """
        from .Assignment import Assignment

        if len(Assignment.TRACE_IDS) > 0:
            FastTripsLogger.debug("split_transit_links: pathset_links_df (%d) trace\n%s" % (len(pathset_links_df),
                                  pathset_links_df.loc[pathset_links_df[Passenger.TRIP_LIST_COLUMN_TRACE]==True].to_string()))
            FastTripsLogger.debug("split_transit_links: pathset_links_df columns\n%s" % str(pathset_links_df.dtypes))

        veh_links_df = Trip.linkify_vehicle_trips(veh_trips_df, stops)
        veh_links_df["linkmode"] = "transit"

        FastTripsLogger.debug("split_transit_links: veh_links_df\n%s" % veh_links_df.head(20).to_string())

        # join the pathset links with the vehicle links
        drop_cols  = []
        merge_cols = [Passenger.PF_COL_LINK_MODE,
                      Route.ROUTES_COLUMN_MODE,
                      Trip.TRIPS_COLUMN_ROUTE_ID,
                      Trip.TRIPS_COLUMN_TRIP_ID]
        if Trip.TRIPS_COLUMN_TRIP_ID_NUM in pathset_links_df.columns.values:
            merge_cols.append(Trip.TRIPS_COLUMN_TRIP_ID_NUM)
        if Route.ROUTES_COLUMN_MODE_NUM in pathset_links_df.columns.values:
            merge_cols.append(Route.ROUTES_COLUMN_MODE_NUM)

        path2 = pd.merge(left    =pathset_links_df,
                             right   =veh_links_df,
                             on      =merge_cols,
                             how     ="left",
                             suffixes=["","_veh"])
        path2["split_first"] = False

        # delete anything irrelevant -- so keep non-transit links, and transit links WITH valid sequences
        path2 = path2.loc[ (path2[Passenger.PF_COL_LINK_MODE]!=Route.MODE_TYPE_TRANSIT) | 
                           ( (path2[Passenger.PF_COL_LINK_MODE]==Route.MODE_TYPE_TRANSIT) & 
                             (path2["A_seq_veh"]>=path2["A_seq"]) & 
                             (path2["B_seq_veh"]<=path2["B_seq"]) ) ]
        # These are the new columns -- incorporate them
        path2.loc[ (path2[Passenger.PF_COL_LINK_MODE]==Route.MODE_TYPE_TRANSIT)&(path2["A_seq_veh"]==path2["A_seq"]), "split_first"] = True

        # A_arrival_time       datetime64[ns] => A time for intermediate links

        path2.loc[ (path2[Passenger.PF_COL_LINK_MODE]==Route.MODE_TYPE_TRANSIT)&(path2["A_id"]!=path2["A_id_veh"]), Assignment.SIM_COL_PAX_A_TIME     ] = path2["A_arrival_time"]
        # no waittime, boardtime, missed_xfer except on first link
        path2.loc[ (path2[Passenger.PF_COL_LINK_MODE]==Route.MODE_TYPE_TRANSIT)&(path2["A_id"]!=path2["A_id_veh"]), Assignment.SIM_COL_PAX_WAIT_TIME  ] = None
        path2.loc[ (path2[Passenger.PF_COL_LINK_MODE]==Route.MODE_TYPE_TRANSIT)&(path2["A_id"]!=path2["A_id_veh"]), Assignment.SIM_COL_PAX_BOARD_TIME ] = None
        path2.loc[ (path2[Passenger.PF_COL_LINK_MODE]==Route.MODE_TYPE_TRANSIT)&(path2["A_id"]!=path2["A_id_veh"]), Assignment.SIM_COL_PAX_MISSED_XFER] = 0
        # no alighttime except on last link
        path2.loc[ (path2[Passenger.PF_COL_LINK_MODE]==Route.MODE_TYPE_TRANSIT)&(path2["B_id"]!=path2["B_id_veh"]), Assignment.SIM_COL_PAX_ALIGHT_TIME] = None

        # route_id_num                float64 => ignore
        # A_id_veh                     object => A_id
        path2.loc[path2[Passenger.PF_COL_LINK_MODE]==Route.MODE_TYPE_TRANSIT, "A_id"       ] = path2["A_id_veh"]
        # A_id_num_veh                float64 => A_id_num
        path2.loc[path2[Passenger.PF_COL_LINK_MODE]==Route.MODE_TYPE_TRANSIT, "A_id_num"   ] = path2["A_id_num_veh"]
        # A_seq_veh                   float64 => A_seq
        path2.loc[path2[Passenger.PF_COL_LINK_MODE]==Route.MODE_TYPE_TRANSIT, "A_seq"      ] = path2["A_seq_veh"]

        if "A_lat_veh" in path2.columns.values:
            # A_lat_veh                   float64 => A_lat
            path2.loc[path2[Passenger.PF_COL_LINK_MODE]==Route.MODE_TYPE_TRANSIT, "A_lat"  ] = path2["A_lat_veh"]
            # A_lon_veh                   float64 => A_lon
            path2.loc[path2[Passenger.PF_COL_LINK_MODE]==Route.MODE_TYPE_TRANSIT, "A_lon"  ] = path2["A_lon_veh"]
            # drop these later
            drop_cols.extend(["A_lat_veh","A_lon_veh"])

        # B_id_veh                     object => B_id
        path2.loc[path2[Passenger.PF_COL_LINK_MODE]==Route.MODE_TYPE_TRANSIT, "B_id"       ] = path2["B_id_veh"]
        # B_id_num_veh                float64 => B_id_num
        path2.loc[path2[Passenger.PF_COL_LINK_MODE]==Route.MODE_TYPE_TRANSIT, "B_id_num"   ] = path2["B_id_num_veh"]
        # B_seq_veh                   float64 => B_seq
        path2.loc[path2[Passenger.PF_COL_LINK_MODE]==Route.MODE_TYPE_TRANSIT, "B_seq"      ] = path2["B_seq_veh"]
        # B_arrival_time       datetime64[ns] => new_B_time
        path2.loc[path2[Passenger.PF_COL_LINK_MODE]==Route.MODE_TYPE_TRANSIT, "new_B_time" ] = path2["B_arrival_time"]
        # B_departure_time     datetime64[ns] => ignore

        if "B_lat_veh" in path2.columns.values:
            # B_lat_veh                   float64 => B_lat
            path2.loc[path2[Passenger.PF_COL_LINK_MODE]==Route.MODE_TYPE_TRANSIT, "B_lat"  ] = path2["B_lat_veh"]
            # B_lon_veh                   float64 => B_lon
            path2.loc[path2[Passenger.PF_COL_LINK_MODE]==Route.MODE_TYPE_TRANSIT, "B_lon"  ] = path2["B_lon_veh"]
            # drop these later
            drop_cols.extend(["B_lat_veh","B_lon_veh"])

        # update the link time
        path2.loc[path2[Passenger.PF_COL_LINK_MODE]==Route.MODE_TYPE_TRANSIT,Assignment.SIM_COL_PAX_LINK_TIME] = path2[Assignment.SIM_COL_PAX_B_TIME] - path2[Assignment.SIM_COL_PAX_A_TIME]
        # update transit distance
        Util.calculate_distance_miles(path2, "A_lat","A_lon","B_lat","B_lon", "transit_distance")
        path2.loc[path2[Passenger.PF_COL_LINK_MODE]==Route.MODE_TYPE_TRANSIT,Assignment.SIM_COL_PAX_DISTANCE ] = path2["transit_distance"]

        # revert these back to ints
        path2[["A_id_num","B_id_num","A_seq","B_seq"]] = path2[["A_id_num","B_id_num","A_seq","B_seq"]].astype(int)

        # we're done with the fields - drop them
        drop_cols.extend(["transit_distance", "route_id_num",
                          "A_id_veh","A_id_num_veh","A_seq_veh","A_arrival_time","A_departure_time",
                          "B_id_veh","B_id_num_veh","B_seq_veh","B_arrival_time","B_departure_time"])
        path2.drop(drop_cols, axis=1, inplace=True)

        # renumber linknum?  Let's not bother

        # trace
        if len(Assignment.TRACE_IDS) > 0:
            FastTripsLogger.debug("split_transit_links: path2 (%d) trace\n%s" % (len(path2),
                                  path2.loc[path2[Passenger.TRIP_LIST_COLUMN_TRACE]==True].to_string()))
        FastTripsLogger.debug("split_transit_links: path2 columns\n%s" % str(path2.dtypes))
        return path2

    @staticmethod
    def calculate_cost(STOCH_DISPERSION, pathset_paths_df, pathset_links_df, veh_trips_df,
                       trip_list_df, routes, tazs, transfers, stops=None, reset_bump_iter=False):
        """
        This is equivalent to the C++ Path::calculateCost() method.  Would it be faster to do it in C++?
        It would require us to package up the networks and paths and send back and forth.  :p

        I think if we can do it using vectorized pandas operations, it should be fast, but we can compare/test.

        It's also messier to have this in two places.  Maybe we should delete it from the C++; the overlap calcs are only in here right now.

        Returns pathset_paths_df with additional columns, Assignment.SIM_COL_PAX_FARE, Assignment.SIM_COL_PAX_COST, Assignment.SIM_COL_PAX_PROBABILITY, Assignment.SIM_COL_PAX_LOGSUM
        And pathset_links_df with additional columns, Assignment.SIM_COL_PAX_FARE, Assignment.SIM_COL_PAX_FARE_PERIOD, Assignment.SIM_COL_PAX_COST and Assignment.SIM_COL_PAX_DISTANCE

        """
        from .Assignment import Assignment

        # if these are here already, remove them since we'll recalculate them
        if Assignment.SIM_COL_PAX_COST in list(pathset_paths_df.columns.values):
            pathset_paths_df.drop([Assignment.SIM_COL_PAX_COST,
                                   Assignment.SIM_COL_PAX_LNPS,
                                   Assignment.SIM_COL_PAX_PROBABILITY,
                                   Assignment.SIM_COL_PAX_LOGSUM], axis=1, inplace=True)
            pathset_links_df.drop([Assignment.SIM_COL_PAX_COST,
                                   Assignment.SIM_COL_PAX_DISTANCE], axis=1, inplace=True)

            # leaving this in for writing to CSV for debugging but I could take it out
            pathset_paths_df.drop(["logsum_component"], axis=1, inplace=True)


        if len(Assignment.TRACE_IDS) > 0:
            FastTripsLogger.debug("calculate_cost: pathset_links_df trace\n%s" % str(pathset_links_df.loc[pathset_links_df[Passenger.TRIP_LIST_COLUMN_TRACE]==True]))
            FastTripsLogger.debug("calculate_cost: trip_list_df trace\n%s" % str(trip_list_df.loc[trip_list_df[Passenger.TRIP_LIST_COLUMN_TRACE]==True]))

        # Add fares -- need stop zones first if they're not there.
        # We only need to do this once per pathset.
        # todo -- could remove non-transit links for this?
        FastTripsLogger.debug("calculate_cost columns:\n%s" % str(list(pathset_links_df.columns.values)))
        if "A_zone_id" not in list(pathset_links_df.columns.values):
            assert(stops is not None)
            pathset_links_df = stops.add_stop_zone_id(pathset_links_df, "A_id", "A_zone_id")
            pathset_links_df = stops.add_stop_zone_id(pathset_links_df, "B_id", "B_zone_id")
        # This needs to be done fresh each time since simulation might change the board times and therefore the fare periods
        pathset_links_df = routes.add_fares(pathset_links_df)


        # base this on pathfinding distance
        pathset_links_df[Assignment.SIM_COL_PAX_DISTANCE] = pathset_links_df[Passenger.PF_COL_LINK_DIST]

        pathset_links_to_use = pathset_links_df
        if PathSet.OVERLAP_SPLIT_TRANSIT:
            pathset_links_to_use = PathSet.split_transit_links(pathset_links_df, veh_trips_df, stops)
        else:
            pathset_links_to_use["split_first"] = True  # all transit links are first

        # First, we need user class, purpose, demand modes, and value of time
<<<<<<< HEAD
        pathset_links_cost_df = pd.merge(left =pathset_links_to_use,
                                             right=FT.passengers.trip_list_df[[
=======
        pathset_links_cost_df = pandas.merge(left =pathset_links_to_use,
                                             right=trip_list_df[[
>>>>>>> 17214cc3
                                                        Passenger.TRIP_LIST_COLUMN_PERSON_ID,
                                                        Passenger.TRIP_LIST_COLUMN_PERSON_TRIP_ID,
                                                        Passenger.TRIP_LIST_COLUMN_USER_CLASS,
                                                        Passenger.TRIP_LIST_COLUMN_PURPOSE,
                                                        Passenger.TRIP_LIST_COLUMN_VOT,
                                                        Passenger.TRIP_LIST_COLUMN_ACCESS_MODE,
                                                        Passenger.TRIP_LIST_COLUMN_EGRESS_MODE,
                                                        Passenger.TRIP_LIST_COLUMN_TRANSIT_MODE,
                                                        ]],
                                             how  ="left",
                                             on   =[Passenger.PERSONS_COLUMN_PERSON_ID, Passenger.TRIP_LIST_COLUMN_PERSON_TRIP_ID])

        # linkmode = demand_mode_type.  Set demand_mode for the links
        pathset_links_cost_df[PathSet.WEIGHTS_COLUMN_DEMAND_MODE] = None
        pathset_links_cost_df.loc[ pathset_links_cost_df[Passenger.PF_COL_LINK_MODE]== PathSet.STATE_MODE_ACCESS  , PathSet.WEIGHTS_COLUMN_DEMAND_MODE] = pathset_links_cost_df[Passenger.TRIP_LIST_COLUMN_ACCESS_MODE ]
        pathset_links_cost_df.loc[ pathset_links_cost_df[Passenger.PF_COL_LINK_MODE]== PathSet.STATE_MODE_EGRESS  , PathSet.WEIGHTS_COLUMN_DEMAND_MODE] = pathset_links_cost_df[Passenger.TRIP_LIST_COLUMN_EGRESS_MODE ]
        pathset_links_cost_df.loc[ pathset_links_cost_df[Passenger.PF_COL_LINK_MODE]== PathSet.STATE_MODE_TRIP    , PathSet.WEIGHTS_COLUMN_DEMAND_MODE] = pathset_links_cost_df[Passenger.TRIP_LIST_COLUMN_TRANSIT_MODE]
        pathset_links_cost_df.loc[ pathset_links_cost_df[Passenger.PF_COL_LINK_MODE]== PathSet.STATE_MODE_TRANSFER, PathSet.WEIGHTS_COLUMN_DEMAND_MODE] = "transfer"
        # Verify that it's set for every link
        missing_demand_mode = pd.isnull(pathset_links_cost_df[PathSet.WEIGHTS_COLUMN_DEMAND_MODE]).sum()
        assert(missing_demand_mode == 0)

        # drop the individual mode columns, we have what we need
        pathset_links_cost_df.drop([Passenger.TRIP_LIST_COLUMN_ACCESS_MODE,
                                    Passenger.TRIP_LIST_COLUMN_EGRESS_MODE,
                                    Passenger.TRIP_LIST_COLUMN_TRANSIT_MODE], axis=1, inplace=True)

        # if bump_iter doesn't exist or if it needs to be reset
        if reset_bump_iter or Assignment.SIM_COL_PAX_BUMP_ITER not in pathset_links_cost_df:
            pathset_links_cost_df[Assignment.SIM_COL_PAX_BUMP_ITER] = -1

        if len(Assignment.TRACE_IDS) > 0:
            FastTripsLogger.debug("calculate_cost: pathset_links_cost_df trace\n%s" % str(pathset_links_cost_df.loc[pathset_links_cost_df[Passenger.TRIP_LIST_COLUMN_TRACE]==True]))

        # Inner join with the weights - now each weight has a row
        cost_df = pd.merge(left    =pathset_links_cost_df,
                               right   =PathSet.WEIGHTS_DF,
                               left_on =[Passenger.TRIP_LIST_COLUMN_USER_CLASS,
                                         Passenger.TRIP_LIST_COLUMN_PURPOSE,
                                         Passenger.PF_COL_LINK_MODE,
                                         PathSet.WEIGHTS_COLUMN_DEMAND_MODE,
                                         Passenger.TRIP_LIST_COLUMN_MODE],
                               right_on=[Passenger.TRIP_LIST_COLUMN_USER_CLASS,
                                         Passenger.TRIP_LIST_COLUMN_PURPOSE,
                                         PathSet.WEIGHTS_COLUMN_DEMAND_MODE_TYPE,
                                         PathSet.WEIGHTS_COLUMN_DEMAND_MODE,
                                         PathSet.WEIGHTS_COLUMN_SUPPLY_MODE],
                               how     ="inner")

        # update the fare weight placeholder based on value of time (currency per hour)
        # since generalized cost is roughly in minutes, (60 min/1 hour)x(hour/vot currency) is the weight (minutes/currency)
        cost_df.loc[ cost_df[PathSet.WEIGHTS_COLUMN_WEIGHT_NAME]==Assignment.SIM_COL_PAX_FARE, "weight_value" ] = 60.0/cost_df[Passenger.TRIP_LIST_COLUMN_VOT]

        if len(Assignment.TRACE_IDS) > 0:
            FastTripsLogger.debug("calculate_cost: cost_df\n%s" % str(cost_df.loc[cost_df[Passenger.TRIP_LIST_COLUMN_TRACE]==True].sort_values([
                                  Passenger.TRIP_LIST_COLUMN_TRIP_LIST_ID_NUM,
                                  Passenger.PF_COL_PATH_NUM,Passenger.PF_COL_LINK_NUM]).head(20)))

        # NOW we split it into 3 lists -- access/egress, transit, and transfer
        # This is because they will each be joined to tables specific to those kinds of mode categories, and so we don't want all the transit nulls on the other tables, etc.
        cost_columns = list(cost_df.columns.values)
        cost_df["var_value"] = np.nan  # This means unset
        cost_accegr_df       = cost_df.loc[(cost_df[Passenger.PF_COL_LINK_MODE]==PathSet.STATE_MODE_ACCESS  )|(cost_df[Passenger.PF_COL_LINK_MODE]==PathSet.STATE_MODE_EGRESS)]
        cost_trip_df         = cost_df.loc[(cost_df[Passenger.PF_COL_LINK_MODE]==PathSet.STATE_MODE_TRIP    )]
        cost_transfer_df     = cost_df.loc[(cost_df[Passenger.PF_COL_LINK_MODE]==PathSet.STATE_MODE_TRANSFER)]
        del cost_df

        ##################### First, handle Access/Egress link costs

        for accegr_type in ["walk","bike","drive"]:

            # make copies; we don't want to mess with originals
            if accegr_type == "walk":
                link_df   = tazs.walk_df.copy()
                mode_list = TAZ.WALK_MODE_NUMS
            elif accegr_type == "bike":
                mode_list = TAZ.BIKE_MODE_NUMS
                # not supported yet
                continue
            else:
                link_df   = tazs.drive_df.copy()
                mode_list = TAZ.DRIVE_MODE_NUMS

            FastTripsLogger.debug("Access/egress link_df %s\n%s" % (accegr_type, link_df.head().to_string()))
            if len(link_df) == 0:
                continue

            # format these with A & B instead of TAZ and Stop
            link_df.reset_index(inplace=True)
            link_df["A_id_num"] = -1
            link_df["B_id_num"] = -1
            link_df.loc[link_df[TAZ.WALK_ACCESS_COLUMN_SUPPLY_MODE_NUM].isin(TAZ.ACCESS_MODE_NUMS), "A_id_num"] = link_df[TAZ.WALK_ACCESS_COLUMN_TAZ_NUM ]
            link_df.loc[link_df[TAZ.WALK_ACCESS_COLUMN_SUPPLY_MODE_NUM].isin(TAZ.ACCESS_MODE_NUMS), "B_id_num"] = link_df[TAZ.WALK_ACCESS_COLUMN_STOP_NUM]
            link_df.loc[link_df[TAZ.WALK_ACCESS_COLUMN_SUPPLY_MODE_NUM].isin(TAZ.EGRESS_MODE_NUMS), "A_id_num"] = link_df[TAZ.WALK_ACCESS_COLUMN_STOP_NUM]
            link_df.loc[link_df[TAZ.WALK_ACCESS_COLUMN_SUPPLY_MODE_NUM].isin(TAZ.EGRESS_MODE_NUMS), "B_id_num"] = link_df[TAZ.WALK_ACCESS_COLUMN_TAZ_NUM ]
            link_df.drop([TAZ.WALK_ACCESS_COLUMN_TAZ_NUM, TAZ.WALK_ACCESS_COLUMN_STOP_NUM], axis=1, inplace=True)
            assert(len(link_df.loc[link_df["A_id_num"] < 0]) == 0)

            FastTripsLogger.debug("%s link_df =\n%s" % (accegr_type, link_df.head().to_string()))

            # Merge access/egress with walk|bike|drive access/egress information
            cost_accegr_df = pd.merge(left     = cost_accegr_df,
                                          right    = link_df,
                                          on       = ["A_id_num",
                                                      PathSet.WEIGHTS_COLUMN_SUPPLY_MODE_NUM,
                                                      "B_id_num"],
                                          how      = "left")
            # rename new columns so it's clear it's for walk|bike|drive
            for colname in list(link_df.select_dtypes(include=['float64','int64']).columns.values):
                # don't worry about join columns
                if colname in ["A_id_num", PathSet.WEIGHTS_COLUMN_SUPPLY_MODE_NUM, "B_id_num"]: continue

                # rename the rest
                new_colname = "%s %s" % (colname, accegr_type)
                cost_accegr_df.rename(columns={colname:new_colname}, inplace=True)

                # use it, if relevant
                cost_accegr_df.loc[ (cost_accegr_df[PathSet.WEIGHTS_COLUMN_WEIGHT_NAME] == colname)&
                                    (cost_accegr_df[PathSet.WEIGHTS_COLUMN_SUPPLY_MODE_NUM].isin(mode_list)), "var_value"] = cost_accegr_df[new_colname]

        # Access/egress needs passenger trip departure, arrival and time_target
<<<<<<< HEAD
        cost_accegr_df = pd.merge(left =cost_accegr_df,
                                      right=FT.passengers.trip_list_df[[
=======
        cost_accegr_df = pandas.merge(left =cost_accegr_df,
                                      right=trip_list_df[[
>>>>>>> 17214cc3
                                                Passenger.TRIP_LIST_COLUMN_PERSON_ID,
                                                Passenger.TRIP_LIST_COLUMN_PERSON_TRIP_ID,
                                                Passenger.TRIP_LIST_COLUMN_DEPARTURE_TIME,
                                                Passenger.TRIP_LIST_COLUMN_ARRIVAL_TIME,
                                                Passenger.TRIP_LIST_COLUMN_TIME_TARGET,
                                                ]],
                                      how  ="left",
                                      on   =[Passenger.PERSONS_COLUMN_PERSON_ID, Passenger.TRIP_LIST_COLUMN_PERSON_TRIP_ID])

        # drop links that are irrelevant based on departure time for access links, or arrival time for egress links
        cost_accegr_df["check_time"] = cost_accegr_df[Assignment.SIM_COL_PAX_A_TIME]  # departure time for access
        cost_accegr_df.loc[ cost_accegr_df[TAZ.MODE_COLUMN_MODE_NUM].isin(TAZ.EGRESS_MODE_NUMS), "check_time" ] = cost_accegr_df[Assignment.SIM_COL_PAX_B_TIME] # arrival time for egress
        cost_accegr_df["check_time"] = (cost_accegr_df["check_time"] - Assignment.NETWORK_BUILD_DATE_START_TIME)/np.timedelta64(1,'m')

        # it's only drive links we need to check
        cost_accegr_df["to_drop"]    = False
        if "%s %s" % (TAZ.DRIVE_ACCESS_COLUMN_START_TIME_MIN, "drive") in cost_accegr_df.columns.values:
            cost_accegr_df.loc[ cost_accegr_df[TAZ.MODE_COLUMN_MODE_NUM].isin(TAZ.DRIVE_MODE_NUMS)&
                               ((cost_accegr_df["check_time"] <  cost_accegr_df["%s %s" % (TAZ.DRIVE_ACCESS_COLUMN_START_TIME_MIN, "drive")])|
                                (cost_accegr_df["check_time"] >= cost_accegr_df["%s %s" % (TAZ.DRIVE_ACCESS_COLUMN_END_TIME_MIN,   "drive")])), "to_drop"] = True

        # if len(Assignment.TRACE_IDS) > 0:
        #     FastTripsLogger.debug("cost_accegr_df=\n%s\ndtypes=\n%s" % (cost_accegr_df.loc[cost_accegr_df[Passenger.TRIP_LIST_COLUMN_TRACE]==True]].to_string(), str(cost_accegr_df.dtypes)))

        FastTripsLogger.debug("Dropping %d rows from cost_accegr_df" % cost_accegr_df["to_drop"].sum())
        cost_accegr_df = cost_accegr_df.loc[ cost_accegr_df["to_drop"]==False ]
        cost_accegr_df.drop(["check_time","to_drop"], axis=1, inplace=True)

        # preferred delay_min - arrival means want to arrive before that time
        cost_accegr_df.loc[(cost_accegr_df[PathSet.WEIGHTS_COLUMN_WEIGHT_NAME]     == "preferred_delay_min"    )& \
                           (cost_accegr_df[Passenger.PF_COL_LINK_MODE]             == PathSet.STATE_MODE_ACCESS)& \
                           (cost_accegr_df[Passenger.TRIP_LIST_COLUMN_TIME_TARGET] == 'arrival'), "var_value"] = 0.0
        cost_accegr_df.loc[(cost_accegr_df[PathSet.WEIGHTS_COLUMN_WEIGHT_NAME]     == "preferred_delay_min"    )& \
                           (cost_accegr_df[Passenger.PF_COL_LINK_MODE]             == PathSet.STATE_MODE_EGRESS)& \
                           (cost_accegr_df[Passenger.TRIP_LIST_COLUMN_TIME_TARGET] == 'arrival'), "var_value"] = (cost_accegr_df[Passenger.TRIP_LIST_COLUMN_ARRIVAL_TIME] - cost_accegr_df[Passenger.PF_COL_PAX_B_TIME])/np.timedelta64(1,'m')
        # preferred delay_min - departure means want to depart after that time
        cost_accegr_df.loc[(cost_accegr_df[PathSet.WEIGHTS_COLUMN_WEIGHT_NAME]     == "preferred_delay_min"    )& \
                           (cost_accegr_df[Passenger.PF_COL_LINK_MODE]             == PathSet.STATE_MODE_ACCESS)& \
                           (cost_accegr_df[Passenger.TRIP_LIST_COLUMN_TIME_TARGET] == 'departure'), "var_value"] = (cost_accegr_df[Passenger.PF_COL_PAX_A_TIME] - cost_accegr_df[Passenger.TRIP_LIST_COLUMN_DEPARTURE_TIME])/np.timedelta64(1,'m')
        cost_accegr_df.loc[(cost_accegr_df[PathSet.WEIGHTS_COLUMN_WEIGHT_NAME]     == "preferred_delay_min"    )& \
                           (cost_accegr_df[Passenger.PF_COL_LINK_MODE]             == PathSet.STATE_MODE_EGRESS)& \
                           (cost_accegr_df[Passenger.TRIP_LIST_COLUMN_TIME_TARGET] == 'departure'), "var_value"] = 0.0

        if len(Assignment.TRACE_IDS) > 0:
            FastTripsLogger.debug("cost_accegr_df trace\n%s\ndtypes=\n%s" % (cost_accegr_df.loc[cost_accegr_df[Passenger.TRIP_LIST_COLUMN_TRACE]==True].to_string(), str(cost_accegr_df.dtypes)))

        missing_accegr_costs = cost_accegr_df.loc[ pd.isnull(cost_accegr_df["var_value"]) ]
        error_accegr_msg = "Missing %d out of %d access/egress var_value values" % (len(missing_accegr_costs), len(cost_accegr_df))
        FastTripsLogger.debug(error_accegr_msg)

        if len(missing_accegr_costs) > 0:
            error_accegr_msg += "\n%s" % missing_accegr_costs.head(10).to_string()
            FastTripsLogger.fatal(error_accegr_msg)

        ##################### Next, handle Transit Trip link costs


        # set the fare var_values for split_first only
        cost_trip_df.loc[(cost_trip_df[PathSet.WEIGHTS_COLUMN_WEIGHT_NAME] == "fare")&(cost_trip_df["split_first"]==True), "var_value"]  = cost_trip_df[Assignment.SIM_COL_PAX_FARE]
        cost_trip_df.loc[(cost_trip_df[PathSet.WEIGHTS_COLUMN_WEIGHT_NAME] == "fare")&(cost_trip_df["split_first"]==False), "var_value"] = 0

        if len(Assignment.TRACE_IDS) > 0:
            FastTripsLogger.debug("cost_trip_df trace\n%s\ndtypes=\n%s" % (cost_trip_df.loc[cost_trip_df[Passenger.TRIP_LIST_COLUMN_TRACE]==True].to_string(), str(cost_trip_df.dtypes)))

        # if there's a board time, in_vehicle_time = new_B_time - board_time
        #               otherwise, in_vehicle_time = B time - A time (for when we split)
        cost_trip_df.loc[(cost_trip_df[PathSet.WEIGHTS_COLUMN_WEIGHT_NAME] == "in_vehicle_time_min")&pd.notnull(cost_trip_df[Assignment.SIM_COL_PAX_BOARD_TIME]), "var_value"] = \
            (cost_trip_df[Assignment.SIM_COL_PAX_B_TIME] - cost_trip_df[Assignment.SIM_COL_PAX_BOARD_TIME])/np.timedelta64(1,'m')
        cost_trip_df.loc[(cost_trip_df[PathSet.WEIGHTS_COLUMN_WEIGHT_NAME] == "in_vehicle_time_min")& pd.isnull(cost_trip_df[Assignment.SIM_COL_PAX_BOARD_TIME]), "var_value"] = \
            (cost_trip_df[Assignment.SIM_COL_PAX_B_TIME] - cost_trip_df[Assignment.SIM_COL_PAX_A_TIME])/np.timedelta64(1,'m')

        # if in vehicle time is less than 0 then off by 1 day error
        cost_trip_df.loc[(cost_trip_df[PathSet.WEIGHTS_COLUMN_WEIGHT_NAME] == "in_vehicle_time_min")&(cost_trip_df["var_value"]<0), "var_value"] = cost_trip_df["var_value"] + (24*60)

        # if there's a board time, wait time = board_time - A time
        #               otherwise, wait time = 0 (for when we split transit links)
        cost_trip_df.loc[(cost_trip_df[PathSet.WEIGHTS_COLUMN_WEIGHT_NAME] == "wait_time_min")&pd.notnull(cost_trip_df[Assignment.SIM_COL_PAX_BOARD_TIME]), "var_value"] = \
            (cost_trip_df[Assignment.SIM_COL_PAX_BOARD_TIME] - cost_trip_df[Assignment.SIM_COL_PAX_A_TIME])/np.timedelta64(1,'m')
        cost_trip_df.loc[(cost_trip_df[PathSet.WEIGHTS_COLUMN_WEIGHT_NAME] == "wait_time_min")& pd.isnull(cost_trip_df[Assignment.SIM_COL_PAX_BOARD_TIME]), "var_value"] = 0

        # which overcap column to use?
        overcap_col = Trip.SIM_COL_VEH_OVERCAP
        if Assignment.MSA_RESULTS and Trip.SIM_COL_VEH_MSA_OVERCAP in list(cost_trip_df.columns.values): overcap_col = Trip.SIM_COL_VEH_MSA_OVERCAP

        # at cap is a binary, 1 if overcap >= 0 and they're not one of the lucky few that boarded
        cost_trip_df["at_capacity"] = 0.0
        if Assignment.SIM_COL_PAX_BOARD_STATE in list(cost_trip_df.columns.values):
            cost_trip_df.loc[ (cost_trip_df[overcap_col] >= 0)&
                              (cost_trip_df[Assignment.SIM_COL_PAX_BOARD_STATE] != "board_easy")&
                              (cost_trip_df[Assignment.SIM_COL_PAX_BOARD_STATE] != "boarded"), "at_capacity" ] = 1.0
        else:
            cost_trip_df.loc[ (cost_trip_df[overcap_col] >= 0)                               , "at_capacity" ] = 1.0

        cost_trip_df.loc[cost_trip_df[PathSet.WEIGHTS_COLUMN_WEIGHT_NAME] == "at_capacity"    , "var_value"] = cost_trip_df["at_capacity"]
        cost_trip_df.loc[cost_trip_df[PathSet.WEIGHTS_COLUMN_WEIGHT_NAME] == "overcap"        , "var_value"] = cost_trip_df[overcap_col]
        # overcap shouldn't be negative
        cost_trip_df.loc[ (cost_trip_df[PathSet.WEIGHTS_COLUMN_WEIGHT_NAME] == "overcap")&(cost_trip_df["var_value"]<0), "var_value"] = 0.0

        if len(Assignment.TRACE_IDS) > 0:
            FastTripsLogger.debug("cost_trip_df trace\n%s\ndtypes=\n%s" % (cost_trip_df.loc[cost_trip_df[Passenger.TRIP_LIST_COLUMN_TRACE]==True].to_string(), str(cost_trip_df.dtypes)))

        missing_trip_costs = cost_trip_df.loc[ pd.isnull(cost_trip_df["var_value"]) ]
        error_trip_msg = "Missing %d out of %d transit trip var_value values" % (len(missing_trip_costs), len(cost_trip_df))
        FastTripsLogger.debug(error_trip_msg)

        if len(missing_trip_costs) > 0:
            error_trip_msg += "\n%s" % missing_trip_costs.head(10).to_string()
            FastTripsLogger.fatal(error_trip_msg)

        ##################### Finally, handle Transfer link costs
<<<<<<< HEAD
        cost_transfer_df = FT.transfers.add_transfer_attributes(cost_transfer_df, pathset_links_df)
        cost_transfer_df.loc[cost_transfer_df[PathSet.WEIGHTS_COLUMN_WEIGHT_NAME] == "walk_time_min", "var_value"] = cost_transfer_df[Passenger.PF_COL_LINK_TIME]/np.timedelta64(1,'m')
=======
        cost_transfer_df = transfers.add_transfer_attributes(cost_transfer_df, pathset_links_df)
        cost_transfer_df.loc[cost_transfer_df[PathSet.WEIGHTS_COLUMN_WEIGHT_NAME] == "walk_time_min", "var_value"] = cost_transfer_df[Passenger.PF_COL_LINK_TIME]/numpy.timedelta64(1,'m')
>>>>>>> 17214cc3

        # any numeric column can be used
        for colname in list(cost_transfer_df.select_dtypes(include=['float64','int64']).columns.values):
            FastTripsLogger.debug("Using numeric column %s" % colname)
            cost_transfer_df.loc[cost_transfer_df[PathSet.WEIGHTS_COLUMN_WEIGHT_NAME] == colname, "var_value"] = cost_transfer_df[colname]

        # make zero walk transfers have default var_values 0
        cost_transfer_df.loc[ (cost_transfer_df[PathSet.WEIGHTS_COLUMN_WEIGHT_NAME] != "transfer_penalty")&
                              (cost_transfer_df["A_id_num"]==cost_transfer_df["B_id_num"]), "var_value"] = 0.0
        # zero walk transfers have a transfer penalty although they're not otherwise configured
        cost_transfer_df.loc[ (cost_transfer_df[PathSet.WEIGHTS_COLUMN_WEIGHT_NAME] == "transfer_penalty")&
                              (pd.isnull(cost_transfer_df["var_value"])), "var_value"] = 1.0

        # FastTripsLogger.debug("cost_transfer_df=\n%s\ndtypes=\n%s" % (cost_transfer_df.head().to_string(), str(cost_transfer_df.dtypes)))

        missing_transfer_costs = cost_transfer_df.loc[ pd.isnull(cost_transfer_df["var_value"]) ]
        error_transfer_msg = "Missing %d out of %d transfer var_value values" % (len(missing_transfer_costs), len(cost_transfer_df))
        FastTripsLogger.debug(error_transfer_msg)

        if len(missing_transfer_costs) > 0:
            error_transfer_msg += "\n%s" % missing_transfer_costs.head(10).to_string()
            FastTripsLogger.fatal(error_transfer_msg)

        # abort here if we're missing anything
        if len(missing_accegr_costs) + len(missing_trip_costs) + len(missing_transfer_costs) > 0:
            raise NotImplementedError("Missing var_values; See log")

        ##################### Put them back together into a single dataframe
        cost_columns = [Passenger.TRIP_LIST_COLUMN_PERSON_ID,
                        Passenger.TRIP_LIST_COLUMN_PERSON_TRIP_ID,
                        Passenger.TRIP_LIST_COLUMN_TRIP_LIST_ID_NUM,
                        Passenger.TRIP_LIST_COLUMN_TRACE,
                        Passenger.TRIP_LIST_COLUMN_USER_CLASS,
                        Passenger.TRIP_LIST_COLUMN_PURPOSE,
                        Passenger.TRIP_LIST_COLUMN_VOT,
                        Passenger.PF_COL_PATH_NUM,
                        Passenger.PF_COL_LINK_NUM,
                        PathSet.WEIGHTS_COLUMN_DEMAND_MODE_TYPE,
                        PathSet.WEIGHTS_COLUMN_DEMAND_MODE,
                        PathSet.WEIGHTS_COLUMN_SUPPLY_MODE,
                        PathSet.WEIGHTS_COLUMN_SUPPLY_MODE_NUM,
                        PathSet.WEIGHTS_COLUMN_WEIGHT_NAME,
                        PathSet.WEIGHTS_COLUMN_WEIGHT_VALUE,
                        "var_value",
                        Assignment.SIM_COL_MISSED_XFER,
                        Assignment.SIM_COL_PAX_BUMP_ITER,
                        Assignment.SIM_COL_PAX_FARE]
        cost_accegr_df   = cost_accegr_df[cost_columns]
        cost_trip_df     = cost_trip_df[cost_columns]
        cost_transfer_df = cost_transfer_df[cost_columns]
        cost_df          = pd.concat([cost_accegr_df, cost_trip_df, cost_transfer_df], axis=0)

        # FastTripsLogger.debug("calculate_cost: cost_df=\n%s\ndtypes=\n%s" % (cost_df.to_string(), str(cost_df.dtypes)))

        # linkcost = weight x variable
        cost_df[Assignment.SIM_COL_PAX_COST] = cost_df["var_value"]*cost_df[PathSet.WEIGHTS_COLUMN_WEIGHT_VALUE]

        # TODO: option: make these more subtle?
        # missed_xfer has huge cost
        cost_df.loc[cost_df[Assignment.SIM_COL_MISSED_XFER  ]==1, Assignment.SIM_COL_PAX_COST] = PathSet.HUGE_COST
        # bump iter means over capacity
        cost_df.loc[cost_df[Assignment.SIM_COL_PAX_BUMP_ITER]>=0, Assignment.SIM_COL_PAX_COST] = PathSet.HUGE_COST

        cost_df.sort_values([Passenger.TRIP_LIST_COLUMN_PERSON_ID,
                             Passenger.TRIP_LIST_COLUMN_PERSON_TRIP_ID,
                             Passenger.PF_COL_PATH_NUM,
                             Passenger.PF_COL_LINK_NUM], inplace=True)
        FastTripsLogger.debug("calculate_cost: cost_df\n%s" % str(cost_df.loc[cost_df[Passenger.TRIP_LIST_COLUMN_TRACE]==True]))

        # verify all costs are non-negative
        if cost_df[Assignment.SIM_COL_PAX_COST].min() < 0:
            msg = "calculate_cost: Negative costs found:\n%s" % cost_df.loc[ cost_df[Assignment.SIM_COL_PAX_COST]<0 ].to_string()
            FastTripsLogger.fatal(msg)
            raise UnexpectedError(msg)

        ###################### sum linkcost to links
        cost_link_df = cost_df[[Passenger.TRIP_LIST_COLUMN_PERSON_ID,
                                Passenger.TRIP_LIST_COLUMN_PERSON_TRIP_ID,
                                Passenger.TRIP_LIST_COLUMN_TRIP_LIST_ID_NUM,
                                Passenger.TRIP_LIST_COLUMN_TRACE,
                                Passenger.PF_COL_PATH_NUM,
                                Passenger.PF_COL_LINK_NUM,
                                Assignment.SIM_COL_PAX_COST]].groupby(
                                   [Passenger.TRIP_LIST_COLUMN_TRIP_LIST_ID_NUM, # sort by this first
                                    Passenger.TRIP_LIST_COLUMN_PERSON_ID,
                                    Passenger.TRIP_LIST_COLUMN_PERSON_TRIP_ID,
                                    Passenger.TRIP_LIST_COLUMN_TRACE,
                                    Passenger.PF_COL_PATH_NUM,
                                    Passenger.PF_COL_LINK_NUM]).aggregate('sum').reset_index()
        if len(Assignment.TRACE_IDS) > 0:
            FastTripsLogger.debug("calculate_cost: cost_link_df trace\n%s" % str(cost_link_df.loc[cost_link_df[Passenger.TRIP_LIST_COLUMN_TRACE]==True]))
        # join to pathset_links_df
        pathset_links_df = pd.merge(left =pathset_links_df,
                                        right=cost_link_df,
                                        how  ="left",
                                        on   =[Passenger.TRIP_LIST_COLUMN_PERSON_ID,
                                               Passenger.TRIP_LIST_COLUMN_PERSON_TRIP_ID,
                                               Passenger.TRIP_LIST_COLUMN_TRIP_LIST_ID_NUM,
                                               Passenger.TRIP_LIST_COLUMN_TRACE,
                                               Passenger.PF_COL_PATH_NUM,
                                               Passenger.PF_COL_LINK_NUM])
        if len(Assignment.TRACE_IDS) > 0:
            FastTripsLogger.debug("calculate_cost: pathset_links_df trace\n%s" % str(pathset_links_df.loc[pathset_links_df[Passenger.TRIP_LIST_COLUMN_TRACE]==True]))

        ###################### overlap calcs
        full_overlap_df = None
        if PathSet.OVERLAP_VARIABLE != PathSet.OVERLAP_NONE:
            full_overlap_df = PathSet.calculate_overlap(pathset_links_to_use)

        ###################### sum linkcost to paths
        cost_link_df.drop([Passenger.PF_COL_LINK_NUM], axis=1, inplace=True)
        cost_path_df = cost_link_df.groupby([Passenger.TRIP_LIST_COLUMN_TRIP_LIST_ID_NUM, # order by this
                                             Passenger.TRIP_LIST_COLUMN_PERSON_ID,
                                             Passenger.TRIP_LIST_COLUMN_PERSON_TRIP_ID,
                                             Passenger.TRIP_LIST_COLUMN_TRACE,
                                             Passenger.PF_COL_PATH_NUM]).aggregate('sum').reset_index()
        if len(Assignment.TRACE_IDS) > 0:
            FastTripsLogger.debug("calculate_cost: cost_path_df trace\n%s" % str(cost_path_df.loc[cost_path_df[Passenger.TRIP_LIST_COLUMN_TRACE]==True]))
        # join to pathset_paths_df
        pathset_paths_df = pd.merge(left =pathset_paths_df,
                                        right=cost_path_df,
                                        how  ="left",
                                        on   =[Passenger.TRIP_LIST_COLUMN_PERSON_ID,
                                               Passenger.TRIP_LIST_COLUMN_PERSON_TRIP_ID,
                                               Passenger.TRIP_LIST_COLUMN_TRIP_LIST_ID_NUM,
                                               Passenger.TRIP_LIST_COLUMN_TRACE,
                                               Passenger.PF_COL_PATH_NUM])

        if PathSet.OVERLAP_VARIABLE == PathSet.OVERLAP_NONE:
            pathset_paths_df[Assignment.SIM_COL_PAX_LNPS] = 0
        else:
            pathset_paths_df = pd.merge(left =pathset_paths_df,
                                            right=full_overlap_df,
                                            how  ="left",
                                            on   =[Passenger.TRIP_LIST_COLUMN_PERSON_ID,
                                                   Passenger.TRIP_LIST_COLUMN_PERSON_TRIP_ID,
                                                   Passenger.TRIP_LIST_COLUMN_TRIP_LIST_ID_NUM,
                                                   Passenger.TRIP_LIST_COLUMN_TRACE,
                                                   Passenger.PF_COL_PATH_NUM])
        if len(Assignment.TRACE_IDS) > 0:
            FastTripsLogger.debug("calculate_cost: pathset_paths_df trace\n%s" % str(pathset_paths_df.loc[pathset_paths_df[Passenger.TRIP_LIST_COLUMN_TRACE]==True]))

        ###################### logsum and probabilities
        pathset_paths_df["logsum_component"] = np.exp((STOCH_DISPERSION)*(-1.0*pathset_paths_df[Assignment.SIM_COL_PAX_COST] + pathset_paths_df[Assignment.SIM_COL_PAX_LNPS]))

        # sum across all paths
        pathset_logsum_df = pathset_paths_df[[Passenger.TRIP_LIST_COLUMN_PERSON_ID,
                                              Passenger.TRIP_LIST_COLUMN_PERSON_TRIP_ID,
                                              Passenger.TRIP_LIST_COLUMN_TRIP_LIST_ID_NUM,"logsum_component"]].groupby(
                                [Passenger.TRIP_LIST_COLUMN_TRIP_LIST_ID_NUM, # sort by this
                                 Passenger.TRIP_LIST_COLUMN_PERSON_ID,
                                 Passenger.TRIP_LIST_COLUMN_PERSON_TRIP_ID]).aggregate('sum').reset_index()
        pathset_logsum_df.rename(columns={"logsum_component":"logsum"}, inplace=True)
        pathset_paths_df = pd.merge(left=pathset_paths_df,
                                        right=pathset_logsum_df,
                                        how="left")
        pathset_paths_df[Assignment.SIM_COL_PAX_PROBABILITY] = pathset_paths_df["logsum_component"]/pathset_paths_df["logsum"]

        if len(Assignment.TRACE_IDS) > 0:
            FastTripsLogger.debug("calculate_cost: pathset_paths_df trace\n%s" % str(pathset_paths_df.loc[pathset_paths_df[Passenger.TRIP_LIST_COLUMN_TRACE]==True]))

        # Note: the path finding costs won't match the costs here because missed transfers are already calculated here
        # It would be good to have some sanity checking that theyre aligned otherwise though to make sure we're
        # calculating costs consistently
        return (pathset_paths_df, pathset_links_df)

    @staticmethod
    def calculate_overlap(pathset_links_to_use):
        """
        Given a set of pathset links, returns a the results of overlap calculations.

        This return dataframe will have colums person_id, person_trip_id, pathnum, and ln_PS
        """
        from .Assignment import Assignment

        FastTripsLogger.debug("calculate_overlap() pathset_links_to_use (%d) head=\n%s" % (len(pathset_links_to_use), str(pathset_links_to_use.head(30))))
        # CHUNKING because we run into memory problems
        # TODO: figure out more sophisticated chunk size
        chunk_list = pathset_links_to_use[[Passenger.TRIP_LIST_COLUMN_TRIP_LIST_ID_NUM]].drop_duplicates().reset_index(drop=True)
        num_chunks = len(chunk_list)/PathSet.OVERLAP_CHUNK_SIZE + 1
        chunk_list["chunk_num"] = np.floor_divide(chunk_list.index, PathSet.OVERLAP_CHUNK_SIZE)
        FastTripsLogger.debug("calculate_overlap() chunk_list size=%d head=\n%s\ntail=\n%s" % (len(chunk_list), chunk_list.head().to_string(), chunk_list.tail().to_string()))
        pathset_links_to_use = pd.merge(left  =pathset_links_to_use,
                                            right =chunk_list,
                                            how   ='left')
        FastTripsLogger.debug("calculate_overlap() mem_use=%s pathset_links_to_use has length %d, head=\n%s" % (Util.get_process_mem_use_str(), 
                              len(pathset_links_to_use), pathset_links_to_use.head().to_string()))
        full_overlap_df = pd.DataFrame()

        for chunk_num in range(num_chunks):

            # get the person trips in the chunk
            overlap_df = pathset_links_to_use.loc[ pathset_links_to_use["chunk_num"] == chunk_num]

            FastTripsLogger.info("          Calculating overlap for chunk %4d/%4d (len %6d);  mem_use=%8s" % (chunk_num+1, num_chunks, len(overlap_df), Util.get_process_mem_use_str()))

            overlap_df = overlap_df[[Passenger.TRIP_LIST_COLUMN_PERSON_ID,
                                     Passenger.TRIP_LIST_COLUMN_PERSON_TRIP_ID,
                                     Passenger.TRIP_LIST_COLUMN_TRIP_LIST_ID_NUM,
                                     Passenger.TRIP_LIST_COLUMN_TRACE,
                                     Passenger.PF_COL_PATH_NUM,
                                     Passenger.PF_COL_LINK_NUM,
                                     "A_id_num","B_id_num",
                                     Route.ROUTES_COLUMN_MODE,
                                     "new_linktime",
                                     Assignment.SIM_COL_PAX_DISTANCE]].copy()
            # get ready to count, time, dist to path and add path sum version to overlap_df -- this is L
            FastTripsLogger.debug("calculate_overlap() chunk_num %d: mem_use=%s overlap_df has length %d, head=\n%s" %
                                  (chunk_num+1, Util.get_process_mem_use_str(), len(overlap_df), overlap_df.head().to_string()))

            # sum to path
            overlap_df["count"] = 1
            overlap_path_df = overlap_df.groupby([Passenger.TRIP_LIST_COLUMN_TRIP_LIST_ID_NUM, # sort by this
                                                  Passenger.TRIP_LIST_COLUMN_PERSON_ID,
                                                  Passenger.TRIP_LIST_COLUMN_PERSON_TRIP_ID,
                                                  Passenger.TRIP_LIST_COLUMN_TRACE,
                                                  Passenger.PF_COL_PATH_NUM]).aggregate({'count':'sum','new_linktime':'sum',Assignment.SIM_COL_PAX_DISTANCE:'sum'}).reset_index(drop=False)
            overlap_path_df.rename(columns={"count":"path_count", "new_linktime":"path_time", Assignment.SIM_COL_PAX_DISTANCE:"path_distance"}, inplace=True)
            overlap_df.drop(["count"], axis=1, inplace=True)

            FastTripsLogger.debug("calculate_overlap() chunk_num %d: Added path summed count,time,distance. mem_use=%s overlap_path_df has length %d, head=\n%s" %
                                  (chunk_num+1, Util.get_process_mem_use_str(), len(overlap_path_df), overlap_path_df.head().to_string()))

            # add the path summed variables to the link dataframe
            overlap_df = pd.merge(overlap_df, overlap_path_df,
                                      how="left",
                                      on=[Passenger.TRIP_LIST_COLUMN_PERSON_ID,
                                          Passenger.TRIP_LIST_COLUMN_PERSON_TRIP_ID,
                                          Passenger.TRIP_LIST_COLUMN_TRIP_LIST_ID_NUM,
                                          Passenger.TRIP_LIST_COLUMN_TRACE,
                                          Passenger.PF_COL_PATH_NUM])
            del overlap_path_df # we're done with this

            # outer join on trip_list_id_num means when they match, we'll get a cartesian product of the links
            overlap_df = pd.merge(overlap_df, overlap_df.copy(),
                                      on=[Passenger.TRIP_LIST_COLUMN_PERSON_ID,
                                          Passenger.TRIP_LIST_COLUMN_PERSON_TRIP_ID,
                                          Passenger.TRIP_LIST_COLUMN_TRIP_LIST_ID_NUM,
                                          Passenger.TRIP_LIST_COLUMN_TRACE], how="outer")

            # count matches -- matching A,B,mode
            overlap_df["match"] = 0
            overlap_df.loc[ (overlap_df["A_id_num_x"]==overlap_df["A_id_num_y"])&
                            (overlap_df["B_id_num_x"]==overlap_df["B_id_num_y"])&
                            (overlap_df["mode_x"    ]==overlap_df["mode_y"    ])  , "match"] = 1

            if PathSet.OVERLAP_VARIABLE == PathSet.OVERLAP_COUNT:
                overlap_df["link_prop_x"] = 1.0/overlap_df["path_count_x"]                         # l_a/L_i
                overlap_df["pathlen_x_y"] = overlap_df["path_count_x"]/overlap_df["path_count_y"]  # L_i/L_j
            elif PathSet.OVERLAP_VARIABLE == PathSet.OVERLAP_TIME:
                overlap_df["link_prop_x"] = overlap_df["new_linktime_x"]/overlap_df["path_time_x"] # l_a/L_i
                overlap_df["pathlen_x_y"] = overlap_df["path_time_x"]/overlap_df["path_time_y"]    # L_i/L_j
            elif PathSet.OVERLAP_VARIABLE == PathSet.OVERLAP_DISTANCE:
                overlap_df["link_prop_x"] = overlap_df["distance_x"]/overlap_df["path_distance_x"] # l_a/L_i
                overlap_df["pathlen_x_y"] = overlap_df["path_distance_x"]/overlap_df["path_distance_y"]    # L_i/L_j

            overlap_df["pathlen_x_y_scale"] = overlap_df[["pathlen_x_y"]].pow(PathSet.OVERLAP_SCALE_PARAMETER)  # (L_i/L_j)^gamma
            # zero it out if it's not a match
            overlap_df.loc[overlap_df["match"]==0, "pathlen_x_y_scale"] = 0
            # now pathlen_x_y_scale = (L_i/L_j)^gamma x delta_aj

            if len(Assignment.TRACE_IDS) > 0:
                FastTripsLogger.debug("calculate_overlap(): overlap_df trace\n%s" % str(overlap_df.loc[overlap_df[Passenger.TRIP_LIST_COLUMN_TRACE]==True]))

            # debug
            # overlap_df_temp = overlap_df.groupby([Passenger.TRIP_LIST_COLUMN_PERSON_TRIP_ID, "pathnum_x","linknum_x","link_prop_x","pathnum_y"]).aggregate({"match":"sum", "pathlen_x_y_scale":"sum"})
            # FastTripsLogger.debug("calculate_cost: overlap_df_temp\n%s" % str(overlap_df_temp.head(50)))

            # group by pathnum_x, linknum_x -- so this sums over paths P_j in equation (or pathnum_y here)
            overlap_df = overlap_df.groupby([Passenger.TRIP_LIST_COLUMN_TRIP_LIST_ID_NUM,  # sort by this
                                             Passenger.TRIP_LIST_COLUMN_PERSON_ID,
                                             Passenger.TRIP_LIST_COLUMN_PERSON_TRIP_ID,
                                             Passenger.TRIP_LIST_COLUMN_TRACE,
                                             "pathnum_x","linknum_x","link_prop_x"]).aggregate({"pathlen_x_y_scale":"sum"}).reset_index()
            # now pathlen_x_y_scale = SUM_j (L_i/L_j)^gamma x delta_aj
            overlap_df["PS"] = overlap_df["link_prop_x"]/overlap_df["pathlen_x_y_scale"]  # l_a/L_i * 1/(SUM_j (L_i/L_j)^gamma x delta_aj)
            if len(Assignment.TRACE_IDS) > 0:
                FastTripsLogger.debug("calculate_overlap() trace overlap_df\n%s" % str(overlap_df.loc[overlap_df[Passenger.TRIP_LIST_COLUMN_TRACE]==True]))

            FastTripsLogger.debug("calculate_overlap() chunk_num %d: Cartesian product of links. mem_use=%s overlap_df has length %d, head=\n%s" %
                                  (chunk_num+1, Util.get_process_mem_use_str(), len(overlap_df), overlap_df.head().to_string()))

            # sum across link in path
            overlap_df = overlap_df.groupby([Passenger.TRIP_LIST_COLUMN_TRIP_LIST_ID_NUM, # preserve ordering
                                             Passenger.TRIP_LIST_COLUMN_PERSON_ID,
                                             Passenger.TRIP_LIST_COLUMN_PERSON_TRIP_ID,
                                             Passenger.TRIP_LIST_COLUMN_TRACE,"pathnum_x"]).aggregate({"PS":"sum"}).reset_index(drop=False)

            # Check all pathsizes are in [0,1]
            min_PS = overlap_df["PS"].min()
            max_PS = overlap_df["PS"].max()
            FastTripsLogger.debug("PathSize min=%f max=%f" % (min_PS, max_PS))
            if min_PS < 0:
                FastTripsLogger.fatal("Min pathsize = %f < 0:\n%s" % (min_PS, overlap_df.loc[overlap_df["PS"]==min_PS].to_string()))
            if max_PS > 1.0001:
                FastTripsLogger.fatal("Max pathsize = %f > 1:\n%s" % (max_PS, overlap_df.loc[overlap_df["PS"]==max_PS].to_string()))

            overlap_df[Assignment.SIM_COL_PAX_LNPS] = np.log(overlap_df["PS"])
            if len(Assignment.TRACE_IDS) > 0:
                FastTripsLogger.debug("calculate_overlap() overlap_df trace\n%s" % str(overlap_df.loc[overlap_df[Passenger.TRIP_LIST_COLUMN_TRACE]==True]))

            # rename pathnum_x to pathnum and drop PS.  Now overlap_df has columns trip_list_id_num, pathnum, ln_PS
            overlap_df.rename(columns={"pathnum_x":Passenger.PF_COL_PATH_NUM}, inplace=True)
            overlap_df.drop(["PS"], axis=1, inplace=True) # we have ln_PS

            if len(full_overlap_df) == 0:
                full_overlap_df = overlap_df
            else:
                full_overlap_df = full_overlap_df.append(overlap_df)
            FastTripsLogger.debug("calculate_overlap() chunk_num %d: mem_use=%s full_overlap_df has length %d" % (chunk_num+1, Util.get_process_mem_use_str(), len(full_overlap_df)))

        FastTripsLogger.debug("calculate_overlap() complete: full_overlap_df head=\n%s" % full_overlap_df.head(30))

        return full_overlap_df<|MERGE_RESOLUTION|>--- conflicted
+++ resolved
@@ -589,9 +589,9 @@
         path2["split_first"] = False
 
         # delete anything irrelevant -- so keep non-transit links, and transit links WITH valid sequences
-        path2 = path2.loc[ (path2[Passenger.PF_COL_LINK_MODE]!=Route.MODE_TYPE_TRANSIT) | 
-                           ( (path2[Passenger.PF_COL_LINK_MODE]==Route.MODE_TYPE_TRANSIT) & 
-                             (path2["A_seq_veh"]>=path2["A_seq"]) & 
+        path2 = path2.loc[ (path2[Passenger.PF_COL_LINK_MODE]!=Route.MODE_TYPE_TRANSIT) |
+                           ( (path2[Passenger.PF_COL_LINK_MODE]==Route.MODE_TYPE_TRANSIT) &
+                             (path2["A_seq_veh"]>=path2["A_seq"]) &
                              (path2["B_seq_veh"]<=path2["B_seq"]) ) ]
         # These are the new columns -- incorporate them
         path2.loc[ (path2[Passenger.PF_COL_LINK_MODE]==Route.MODE_TYPE_TRANSIT)&(path2["A_seq_veh"]==path2["A_seq"]), "split_first"] = True
@@ -720,13 +720,8 @@
             pathset_links_to_use["split_first"] = True  # all transit links are first
 
         # First, we need user class, purpose, demand modes, and value of time
-<<<<<<< HEAD
-        pathset_links_cost_df = pd.merge(left =pathset_links_to_use,
-                                             right=FT.passengers.trip_list_df[[
-=======
         pathset_links_cost_df = pandas.merge(left =pathset_links_to_use,
                                              right=trip_list_df[[
->>>>>>> 17214cc3
                                                         Passenger.TRIP_LIST_COLUMN_PERSON_ID,
                                                         Passenger.TRIP_LIST_COLUMN_PERSON_TRIP_ID,
                                                         Passenger.TRIP_LIST_COLUMN_USER_CLASS,
@@ -848,13 +843,8 @@
                                     (cost_accegr_df[PathSet.WEIGHTS_COLUMN_SUPPLY_MODE_NUM].isin(mode_list)), "var_value"] = cost_accegr_df[new_colname]
 
         # Access/egress needs passenger trip departure, arrival and time_target
-<<<<<<< HEAD
-        cost_accegr_df = pd.merge(left =cost_accegr_df,
-                                      right=FT.passengers.trip_list_df[[
-=======
         cost_accegr_df = pandas.merge(left =cost_accegr_df,
                                       right=trip_list_df[[
->>>>>>> 17214cc3
                                                 Passenger.TRIP_LIST_COLUMN_PERSON_ID,
                                                 Passenger.TRIP_LIST_COLUMN_PERSON_TRIP_ID,
                                                 Passenger.TRIP_LIST_COLUMN_DEPARTURE_TIME,
@@ -965,13 +955,8 @@
             FastTripsLogger.fatal(error_trip_msg)
 
         ##################### Finally, handle Transfer link costs
-<<<<<<< HEAD
-        cost_transfer_df = FT.transfers.add_transfer_attributes(cost_transfer_df, pathset_links_df)
-        cost_transfer_df.loc[cost_transfer_df[PathSet.WEIGHTS_COLUMN_WEIGHT_NAME] == "walk_time_min", "var_value"] = cost_transfer_df[Passenger.PF_COL_LINK_TIME]/np.timedelta64(1,'m')
-=======
         cost_transfer_df = transfers.add_transfer_attributes(cost_transfer_df, pathset_links_df)
         cost_transfer_df.loc[cost_transfer_df[PathSet.WEIGHTS_COLUMN_WEIGHT_NAME] == "walk_time_min", "var_value"] = cost_transfer_df[Passenger.PF_COL_LINK_TIME]/numpy.timedelta64(1,'m')
->>>>>>> 17214cc3
 
         # any numeric column can be used
         for colname in list(cost_transfer_df.select_dtypes(include=['float64','int64']).columns.values):
@@ -1157,7 +1142,7 @@
         pathset_links_to_use = pd.merge(left  =pathset_links_to_use,
                                             right =chunk_list,
                                             how   ='left')
-        FastTripsLogger.debug("calculate_overlap() mem_use=%s pathset_links_to_use has length %d, head=\n%s" % (Util.get_process_mem_use_str(), 
+        FastTripsLogger.debug("calculate_overlap() mem_use=%s pathset_links_to_use has length %d, head=\n%s" % (Util.get_process_mem_use_str(),
                               len(pathset_links_to_use), pathset_links_to_use.head().to_string()))
         full_overlap_df = pd.DataFrame()
 
