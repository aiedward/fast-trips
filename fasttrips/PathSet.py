__copyright__ = "Copyright 2015-2016 Contributing Entities"
__license__   = """
    Licensed under the Apache License, Version 2.0 (the "License");
    you may not use this file except in compliance with the License.
    You may obtain a copy of the License at

        http://www.apache.org/licenses/LICENSE-2.0

    Unless required by applicable law or agreed to in writing, software
    distributed under the License is distributed on an "AS IS" BASIS,
    WITHOUT WARRANTIES OR CONDITIONS OF ANY KIND, either express or implied.
    See the License for the specific language governing permissions and
    limitations under the License.
"""
import datetime
import os
import sys

import numpy as np
import pandas as pd

from .Error     import NotImplementedError, UnexpectedError
from .Logger    import FastTripsLogger
from .Passenger import Passenger
from .Route     import Route
from .TAZ       import TAZ
from .Trip      import Trip
from .Util      import Util


#: Default user class: just one class called "all"
def generic_user_class(row_series):
    return "all"

class PathSet:
    """
    Represents a path set for a passenger from an origin :py:class:`TAZ` to a destination :py:class:`TAZ`
    through a set of stops.
    """
    #: Paths output file
    PATHS_OUTPUT_FILE               = 'ft_output_passengerPaths.txt'

    #: Path times output file
    PATH_TIMES_OUTPUT_FILE          = 'ft_output_passengerTimes.txt'

    #: Configured functions, indexed by name
    CONFIGURED_FUNCTIONS            = { 'generic_user_class':generic_user_class }

    #: Path configuration: Name of the function that defines user class
    USER_CLASS_FUNCTION             = None

    #: File with weights file.  Space delimited table.
    WEIGHTS_FILE                    = 'pathweight_ft.txt'
    #: Path weights
    WEIGHTS_DF                      = None
    #: Read weights file as fixed-width format.  If false, standard CSV format is read.
    WEIGHTS_FIXED_WIDTH             = False

    #: Configuration: Minimum transfer penalty. Safeguard against having no transfer penalty
    #: which can result in terrible paths with excessive transfers.
    MIN_TRANSFER_PENALTY            = None
    #: Configuration: Overlap scale parameter.
    OVERLAP_SCALE_PARAMETER         = None
    #: Configuration: Overlap variable. Can be "None", "count", "distance", "time".
    OVERLAP_VARIABLE                = None
    #: Overlap variable option: None.  Don't use overlap pathsize correction.
    OVERLAP_NONE                    = "None"
    #: Overlap variable option: count. Use leg count overlap pathsize correction.
    OVERLAP_COUNT                   = "count"
    #: Overlap variable option: distance. Use leg distance overlap pathsize correction.
    OVERLAP_DISTANCE                = "distance"
    #: Overlap variable option: time. Use leg time overlap pathsize correction.
    OVERLAP_TIME                    = "time"
    #: Valid values for OVERLAP_VARAIBLE
    OVERLAP_VARIABLE_OPTIONS        = [OVERLAP_NONE,
                                       OVERLAP_COUNT,
                                       OVERLAP_DISTANCE,
                                       OVERLAP_TIME]
    #: Overlap chunk size.  How many person's trips to process at a time in overlap calculations
    #: in python simulation
    OVERLAP_CHUNK_SIZE              = None

    #: Overlap option: Split transit leg into component parts?  e.g. split A-E
    #: into A-B-C-D-E for overlap calculations?
    OVERLAP_SPLIT_TRANSIT           = None

<<<<<<< HEAD
    ARRIVE_EARLY_WEIGHT_NAME        = 'arrive_early_min'
    DEPART_LATE_WEIGHT_NAME         = 'depart_late_min'

=======
>>>>>>> 7f0b25a0
    #: Allow departures and arrivals before / after preferred time
    ARRIVE_LATE_MIN                 = datetime.timedelta(minutes = 0)
    DEPART_EARLY_MIN                = datetime.timedelta(minutes = 0)

    LINEAR_GROWTH_MODEL              = 'linear'
    EXP_GROWTH_MODEL                 = 'exponential'
    LOGARITHMIC_GROWTH_MODEL         = 'logarithmic'
    LOGISTIC_GROWTH_MODEL            = 'logistic'

    PENALTY_GROWTH_MODELS            = [
        LINEAR_GROWTH_MODEL,
        EXP_GROWTH_MODEL,
        LOGARITHMIC_GROWTH_MODEL,
        LOGISTIC_GROWTH_MODEL,
    ]

    ARRIVE_LATE_GROWTH_TYPE        = LINEAR_GROWTH_MODEL
    DEPART_EARLY_GROWTH_TYPE       = LINEAR_GROWTH_MODEL

    #: Growth Rate Factor per minute based on growth rate type. For linear growth type,
    #: this value will always be read as zero. Express as a decimal. 0.01 = 1% growth rate.
    ARRIVE_LATE_GROWTH_RATE         = None
    DEPART_EARLY_GROWTH_RATE        = None

    # For Logarithmic-based penalty models, we need a log base factor
    DEPART_EARLY_PENALTY_LOG_BASE   = None
    ARRIVE_LATE_PENALTY_LOG_BASE    = None

    # For Logistic-based penalty models, we need the following factors
    DEPART_EARLY_LOGIT_MAX          = None
    DEPART_EARLY_SIGMOID_MID        = None

    ARRIVE_LATE_LOGIT_MAX           = None
    ARRIVE_LATE_SIGMOID_MID         = None

    #: Weights column: User Class
    WEIGHTS_COLUMN_USER_CLASS       = "user_class"
    #: Weights column: Purpose
    WEIGHTS_COLUMN_PURPOSE          = "purpose"
    #: Weights column: Demand Mode Type
    WEIGHTS_COLUMN_DEMAND_MODE_TYPE = "demand_mode_type"
    #: Weights column: Demand Mode Type
    WEIGHTS_COLUMN_DEMAND_MODE      = "demand_mode"
    #: Weights column: Supply Mode
    WEIGHTS_COLUMN_SUPPLY_MODE      = "supply_mode"
    #: Weights column: Weight Name
    WEIGHTS_COLUMN_WEIGHT_NAME      = "weight_name"
    #: Weights column: Weight Value
    WEIGHTS_COLUMN_WEIGHT_VALUE     = "weight_value"

    # ========== Added by fasttrips =======================================================
    #: Weights column: Supply Mode number
    WEIGHTS_COLUMN_SUPPLY_MODE_NUM  = "supply_mode_num"

    #: File with weights for c++
    OUTPUT_WEIGHTS_FILE             = "ft_intermediate_weights.txt"

    DIR_OUTBOUND    = 1  #: Trips outbound from home have preferred arrival times
    DIR_INBOUND     = 2  #: Trips inbound to home have preferred departure times

    PATH_KEY_COST           = "pf_cost"         #: path cost according to pathfinder
    PATH_KEY_FARE           = "pf_fare"         #: path fare according to pathfinder
    PATH_KEY_PROBABILITY    = "pf_probability"  #: path probability according to pathfinder
    PATH_KEY_INIT_COST      = "pf_initcost"     #: initial cost (in pathfinding, before path was finalized)
    PATH_KEY_INIT_FARE      = "pf_initfare"     #: initial fare (in pathfinding, before path was finalized)
    PATH_KEY_STATES         = "states"

    STATE_IDX_LABEL         = 0  #: :py:class:`datetime.timedelta` instance
    STATE_IDX_DEPARR        = 1  #: :py:class:`datetime.datetime` instance. Departure if outbound/backwards, arrival if inbound/forwards.
    STATE_IDX_DEPARRMODE    = 2  #: mode id
    STATE_IDX_TRIP          = 3  #: trip id
    STATE_IDX_SUCCPRED      = 4  #: stop identifier or TAZ identifier
    STATE_IDX_SEQ           = 5  #: sequence (for trip)
    STATE_IDX_SEQ_SUCCPRED  = 6  #: sequence for successor/predecessor
    STATE_IDX_LINKTIME      = 7  #: :py:class:`datetime.timedelta` instance
    STATE_IDX_LINKFARE      = 8  #: fare cost, float
    STATE_IDX_LINKCOST      = 9  #: link generalized cost, float for hyperpath/stochastic,
    STATE_IDX_LINKDIST      = 10 #: link distance, float
    STATE_IDX_COST          = 11 #: cost float, for hyperpath/stochastic assignment
    STATE_IDX_ARRDEP        = 12 #: :py:class:`datetime.datetime` instance. Arrival if outbound/backwards, departure if inbound/forwards.

    # these are also the demand_mode_type values
    STATE_MODE_ACCESS   = "access"
    STATE_MODE_EGRESS   = "egress"
    STATE_MODE_TRANSFER = "transfer"

    # new
    STATE_MODE_TRIP     = "transit" # onboard

    BUMP_EXPERIENCED_COST    = 999999
    HUGE_COST = 9999

    def __init__(self, trip_list_dict):
        """
        Constructor from dictionary mapping attribute to value.
        """
        self.__dict__.update(trip_list_dict)

        #: Direction is one of :py:attr:`PathSet.DIR_OUTBOUND` or :py:attr:`PathSet.DIR_INBOUND`
        #: Preferred time is a datetime.time object
        if trip_list_dict[Passenger.TRIP_LIST_COLUMN_TIME_TARGET] == "arrival":
            self.direction     = PathSet.DIR_OUTBOUND
            #The addition "tricks" the C++ pathfinding code to return options after PAT
            self.pref_time     = (trip_list_dict[Passenger.TRIP_LIST_COLUMN_ARRIVAL_TIME] + PathSet.ARRIVE_LATE_MIN).to_datetime().time()
            self.pref_time_min = trip_list_dict[Passenger.TRIP_LIST_COLUMN_ARRIVAL_TIME_MIN] + (PathSet.ARRIVE_LATE_MIN.seconds / 60.0)
        elif trip_list_dict[Passenger.TRIP_LIST_COLUMN_TIME_TARGET] == "departure":
            self.direction     = PathSet.DIR_INBOUND
            # The subtraction "tricks" the C++ pathfinding code to return options before PAT
            self.pref_time     = (trip_list_dict[Passenger.TRIP_LIST_COLUMN_DEPARTURE_TIME] - PathSet.DEPART_EARLY_MIN).to_datetime().time()
            self.pref_time_min = trip_list_dict[Passenger.TRIP_LIST_COLUMN_DEPARTURE_TIME_MIN] - (PathSet.DEPART_EARLY_MIN.seconds / 60.0)
        else:
            raise Exception("Don't understand trip_list %s: %s" % (Passenger.TRIP_LIST_COLUMN_TIME_TARGET, str(trip_list_dict)))

        #: Dict of path-num -> { cost:, probability:, states: [List of (stop_id, stop_state)]}
        self.pathdict = {}

    def goes_somewhere(self):
        """
        Does this path go somewhere?  Does the destination differ from the origin?
        """
        return (self.__dict__[Passenger.TRIP_LIST_COLUMN_ORIGIN_TAZ_ID] != self.__dict__[Passenger.TRIP_LIST_COLUMN_DESTINATION_TAZ_ID])

    def path_found(self):
        """
        Was a a transit path found from the origin to the destination with the constraints?
        """
        return len(self.pathdict) > 0

    def num_paths(self):
        """
        Number of paths in the PathSet
        """
        return len(self.pathdict)

    def reset(self):
        """
        Delete my states, something went wrong and it won't work out.
        """
        self.pathdict = []

    @staticmethod
    def set_user_class(trip_list_df, new_colname):
        """
        Adds a column called user_class by applying the configured user class function.
        """
        trip_list_df[new_colname] = trip_list_df.apply(PathSet.CONFIGURED_FUNCTIONS[PathSet.USER_CLASS_FUNCTION], axis=1)

    @staticmethod
    def verify_weight_config(modes_df, output_dir, routes, capacity_constraint, trip_list_df):
        """
        Verify that we have complete weight configurations for the user classes and modes in the given DataFrame.

        Trips with invalid weight configurations will be dropped from the trip list and warned about.

        The parameter mode_df is a dataframe with the user_class, demand_mode_type and demand_mode combinations
        found in the demand file.

        If *capacity_constraint* is true, make sure there's an at_capacity weight on the transit supply mode links
        to enforce it.

        Returns updated trip_list_df.
        """
        error_str = ""
        # First, verify required columns are found
        weight_cols     = list(PathSet.WEIGHTS_DF.columns.values)
        FastTripsLogger.debug("verify_weight_config:\n%s" % PathSet.WEIGHTS_DF.to_string())
        assert(PathSet.WEIGHTS_COLUMN_USER_CLASS       in weight_cols)
        assert(PathSet.WEIGHTS_COLUMN_PURPOSE          in weight_cols)
        assert(PathSet.WEIGHTS_COLUMN_DEMAND_MODE_TYPE in weight_cols)
        assert(PathSet.WEIGHTS_COLUMN_DEMAND_MODE      in weight_cols)
        assert(PathSet.WEIGHTS_COLUMN_SUPPLY_MODE      in weight_cols)
        assert(PathSet.WEIGHTS_COLUMN_WEIGHT_NAME      in weight_cols)
        assert(PathSet.WEIGHTS_COLUMN_WEIGHT_VALUE     in weight_cols)

        # Join - make sure that all demand combinations (user class, purpose, demand mode type and demand mode) are configured
        weight_check = pd.merge(left=modes_df,
                                    right=PathSet.WEIGHTS_DF,
                                    on=[PathSet.WEIGHTS_COLUMN_USER_CLASS,
                                        PathSet.WEIGHTS_COLUMN_PURPOSE,
                                        PathSet.WEIGHTS_COLUMN_DEMAND_MODE_TYPE,
                                        PathSet.WEIGHTS_COLUMN_DEMAND_MODE],
                                    how='left')
        FastTripsLogger.debug("demand_modes x weights: \n%s" % weight_check.to_string())

        FastTripsLogger.debug("trip_list_df head=\n%s" % str(trip_list_df.head()))

        # If something is missing, warn and remove those trips
        null_supply_mode_weights = weight_check.loc[pd.isnull(weight_check[PathSet.WEIGHTS_COLUMN_SUPPLY_MODE])]
        if len(null_supply_mode_weights) > 0:
            # warn
            FastTripsLogger.warn("The following user_class, demand_mode_type, demand_mode combinations exist in the demand file but are missing from the weight configuration:")
            FastTripsLogger.warn("\n%s" % null_supply_mode_weights.to_string())

            # remove those trips -- need to do it one demand mode type at a time
            null_supply_mode_weights = null_supply_mode_weights[[PathSet.WEIGHTS_COLUMN_USER_CLASS,
                                                                 PathSet.WEIGHTS_COLUMN_PURPOSE,
                                                                 PathSet.WEIGHTS_COLUMN_DEMAND_MODE_TYPE,
                                                                 PathSet.WEIGHTS_COLUMN_DEMAND_MODE]]
            null_supply_mode_weights["to_remove"] = 1
            for demand_mode_type in [PathSet.STATE_MODE_ACCESS, PathSet.STATE_MODE_EGRESS, PathSet.STATE_MODE_TRIP]:
                remove_trips = null_supply_mode_weights.loc[null_supply_mode_weights[PathSet.WEIGHTS_COLUMN_DEMAND_MODE_TYPE]==demand_mode_type].copy()
                if len(remove_trips) == 0: continue

                remove_trips.rename(columns={PathSet.WEIGHTS_COLUMN_DEMAND_MODE:"%s_mode" % demand_mode_type}, inplace=True)
                remove_trips.drop([PathSet.WEIGHTS_COLUMN_DEMAND_MODE_TYPE], axis=1, inplace=True)
                FastTripsLogger.debug("Removing for \n%s" % remove_trips)

                trip_list_df = pd.merge(left  = trip_list_df,
                                            right = remove_trips,
                                            how   = "left")
                FastTripsLogger.debug("Removing\n%s" % trip_list_df.loc[pd.notnull(trip_list_df["to_remove"])])

                # keep only those not flagged to_remove
                trip_list_df = trip_list_df.loc[pd.isnull(trip_list_df["to_remove"])]
                trip_list_df.drop(["to_remove"], axis=1, inplace=True)


        # demand_mode_type and demand_modes implicit to all travel    :   xfer walk,  xfer wait, initial wait
        user_classes = modes_df[[PathSet.WEIGHTS_COLUMN_USER_CLASS, PathSet.WEIGHTS_COLUMN_PURPOSE]].drop_duplicates().reset_index()
        implicit_df = pd.DataFrame({ PathSet.WEIGHTS_COLUMN_DEMAND_MODE_TYPE:[ 'transfer'],
                                         PathSet.WEIGHTS_COLUMN_DEMAND_MODE     :[ 'transfer'],
                                         PathSet.WEIGHTS_COLUMN_SUPPLY_MODE     :[ 'transfer'] })
        user_classes['key'] = 1
        implicit_df['key'] = 1
        implicit_df = pd.merge(left=user_classes, right=implicit_df, on='key')
        implicit_df.drop(['index','key'], axis=1, inplace=True)
        # FastTripsLogger.debug("implicit_df: \n%s" % implicit_df)

        weight_check = pd.merge(left=implicit_df, right=PathSet.WEIGHTS_DF,
                                    on=[PathSet.WEIGHTS_COLUMN_USER_CLASS,
                                        PathSet.WEIGHTS_COLUMN_PURPOSE,
                                        PathSet.WEIGHTS_COLUMN_DEMAND_MODE_TYPE,
                                        PathSet.WEIGHTS_COLUMN_DEMAND_MODE,
                                        PathSet.WEIGHTS_COLUMN_SUPPLY_MODE],
                                    how='left')
        FastTripsLogger.debug("implicit demand_modes x weights: \n%s" % weight_check.to_string())

        if pd.isnull(weight_check[PathSet.WEIGHTS_COLUMN_WEIGHT_NAME]).sum() > 0:
            error_str += "\nThe following user_class, purpose, demand_mode_type, demand_mode, supply_mode combinations exist in the demand file but are missing from the weight configuration:\n"
            error_str += weight_check.loc[pd.isnull(weight_check[PathSet.WEIGHTS_COLUMN_WEIGHT_NAME])].to_string()
            error_str += "\n\n"

        # transfer penalty check
        tp_index = pd.DataFrame({ PathSet.WEIGHTS_COLUMN_DEMAND_MODE_TYPE:['transfer'],
                                      PathSet.WEIGHTS_COLUMN_DEMAND_MODE     :['transfer'],
                                      PathSet.WEIGHTS_COLUMN_SUPPLY_MODE     :['transfer'],
                                      PathSet.WEIGHTS_COLUMN_WEIGHT_NAME     :['transfer_penalty']})
        uc_purp_index = PathSet.WEIGHTS_DF[[PathSet.WEIGHTS_COLUMN_USER_CLASS, PathSet.WEIGHTS_COLUMN_PURPOSE]].drop_duplicates()
        FastTripsLogger.debug("uc_purp_index: \n%s" % uc_purp_index)

        # these are all the transfer penalties we have
        transfer_penaltes = pd.merge(left=tp_index, right=PathSet.WEIGHTS_DF, how='left')
        FastTripsLogger.debug("transfer_penaltes: \n%s" % transfer_penaltes)

        transfer_penalty_check = pd.merge(left=uc_purp_index, right=transfer_penaltes, how='left')
        FastTripsLogger.debug("transfer_penalty_check: \n%s" % transfer_penalty_check)

        # missing transfer penalty
        if pd.isnull(transfer_penalty_check[PathSet.WEIGHTS_COLUMN_WEIGHT_NAME]).sum() > 0:
            error_str += "\nThe following user class x purpose are missing a transfer penalty:\n"
            error_str += transfer_penalty_check.loc[pd.isnull(transfer_penalty_check[PathSet.WEIGHTS_COLUMN_WEIGHT_NAME])].to_string()
            error_str += "\n\n"

        bad_pen = transfer_penalty_check.loc[transfer_penalty_check[PathSet.WEIGHTS_COLUMN_WEIGHT_VALUE] < PathSet.MIN_TRANSFER_PENALTY]
        if len(bad_pen) > 0:
            error_str += "\nThe following user class x purpose path weights have invalid (too small) transfer penalties. MIN=(%f)\n" % PathSet.MIN_TRANSFER_PENALTY
            error_str += bad_pen.to_string()
            error_str += "\nConfigure smaller min_transfer_penalty AT YOUR OWN RISK since this will make path generation slow/unreliable.\n\n"

        # If *capacity_constraint* is true, make sure there's an at_capacity weight on the transit supply mode links
        # to enforce it.
        if capacity_constraint:
            # see if it's here already -- we don't know how to handle that...
            at_capacity = PathSet.WEIGHTS_DF.loc[ PathSet.WEIGHTS_DF[PathSet.WEIGHTS_COLUMN_WEIGHT_NAME] == "at_capacity" ]
            if len(at_capacity) > 0:
                error_str += "\nFound at_capacity path weights explicitly set when about to set these for hard capacity constraints.\n"
                error_str += at_capacity.to_string()
                error_str += "\n\n"
            else:
                # set it for all user_class x transit x demand_mode x supply_mode
                transit_weights_df = PathSet.WEIGHTS_DF.loc[PathSet.WEIGHTS_DF[PathSet.WEIGHTS_COLUMN_DEMAND_MODE_TYPE] == PathSet.STATE_MODE_TRIP,
                    [PathSet.WEIGHTS_COLUMN_USER_CLASS,
                     PathSet.WEIGHTS_COLUMN_PURPOSE,
                     PathSet.WEIGHTS_COLUMN_DEMAND_MODE,
                     PathSet.WEIGHTS_COLUMN_DEMAND_MODE_TYPE,
                     PathSet.WEIGHTS_COLUMN_SUPPLY_MODE]].copy()
                transit_weights_df.drop_duplicates(inplace=True)
                transit_weights_df[PathSet.WEIGHTS_COLUMN_WEIGHT_NAME ] = "at_capacity"
                transit_weights_df[PathSet.WEIGHTS_COLUMN_WEIGHT_VALUE] = PathSet.HUGE_COST
                FastTripsLogger.debug("Adding capacity-constraint weights:\n%s" % transit_weights_df.to_string())

                PathSet.WEIGHTS_DF = pd.concat([PathSet.WEIGHTS_DF, transit_weights_df], axis=0)
                PathSet.WEIGHTS_DF.sort_values(by=[PathSet.WEIGHTS_COLUMN_USER_CLASS,
                                                   PathSet.WEIGHTS_COLUMN_PURPOSE,
                                                   PathSet.WEIGHTS_COLUMN_DEMAND_MODE_TYPE,
                                                   PathSet.WEIGHTS_COLUMN_DEMAND_MODE,
                                                   PathSet.WEIGHTS_COLUMN_SUPPLY_MODE,
                                                   PathSet.WEIGHTS_COLUMN_WEIGHT_NAME], inplace=True)

        if len(error_str) > 0:
            FastTripsLogger.fatal(error_str)
            sys.exit(2)

        # add mode numbers to weights DF for relevant rows
        PathSet.WEIGHTS_DF = routes.add_numeric_mode_id(PathSet.WEIGHTS_DF,
                                                    id_colname=PathSet.WEIGHTS_COLUMN_SUPPLY_MODE,
                                                    numeric_newcolname=PathSet.WEIGHTS_COLUMN_SUPPLY_MODE_NUM,
                                                    warn=True)  # don't fail if some supply modes are configured but not used, they may be for future runs
        FastTripsLogger.debug("PathSet weights: \n%s" % PathSet.WEIGHTS_DF)
        PathSet.WEIGHTS_DF.to_csv(os.path.join(output_dir,PathSet.OUTPUT_WEIGHTS_FILE),
                               columns=[PathSet.WEIGHTS_COLUMN_USER_CLASS,
                                        PathSet.WEIGHTS_COLUMN_PURPOSE,
                                        PathSet.WEIGHTS_COLUMN_DEMAND_MODE_TYPE,
                                        PathSet.WEIGHTS_COLUMN_DEMAND_MODE,
                                        PathSet.WEIGHTS_COLUMN_SUPPLY_MODE_NUM,
                                        PathSet.WEIGHTS_COLUMN_WEIGHT_NAME,
                                        PathSet.WEIGHTS_COLUMN_WEIGHT_VALUE],
                               sep=" ", index=False)

        # add placeholder weights (-1) for fares - one for each user_class, purpose, transit demand mode
        # these will be updated based on the person's value of time in calculate_cost()
        fare_weights = PathSet.WEIGHTS_DF.loc[ PathSet.WEIGHTS_DF[PathSet.WEIGHTS_COLUMN_DEMAND_MODE_TYPE]==PathSet.STATE_MODE_TRIP]
        fare_weights = fare_weights[[PathSet.WEIGHTS_COLUMN_USER_CLASS,
                                     PathSet.WEIGHTS_COLUMN_PURPOSE,
                                     PathSet.WEIGHTS_COLUMN_DEMAND_MODE_TYPE,
                                     PathSet.WEIGHTS_COLUMN_DEMAND_MODE,
                                     PathSet.WEIGHTS_COLUMN_SUPPLY_MODE,
                                     PathSet.WEIGHTS_COLUMN_SUPPLY_MODE_NUM]].copy().drop_duplicates()
        fare_weights[PathSet.WEIGHTS_COLUMN_WEIGHT_NAME ] = "fare"  # SIM_COL_PAX_FARE
        fare_weights[PathSet.WEIGHTS_COLUMN_WEIGHT_VALUE] = -1.0
        PathSet.WEIGHTS_DF = PathSet.WEIGHTS_DF.append(fare_weights)
        FastTripsLogger.debug("PathSet.WEIGHTS_DF with fare weights: \n%s" % PathSet.WEIGHTS_DF)
        return trip_list_df

    def __str__(self):
        """
        Readable string version of the path.

        Note: If inbound trip, then the states are in reverse order (egress to access)
        """
        ret_str = "Dict vars:\n"
        for k,v in self.__dict__.iteritems():
            ret_str += "%30s => %-30s   %s\n" % (str(k), str(v), str(type(v)))
        # ret_str += PathSet.states_to_str(self.states, self.direction)
        return ret_str

    @staticmethod
    def write_paths(passengers_df, output_dir):
        """
        Write the assigned paths to the given output file.

        :param passengers_df: Passenger paths assignment results
        :type  passengers_df: :py:class:`pandas.DataFrame` instance
        :param output_dir:    Output directory
        :type  output_dir:    string

        """
        # get trip information -- board stops, board trips and alight stops
        passenger_trips = passengers_df.loc[passengers_df[Passenger.PF_COL_LINK_MODE]==PathSet.STATE_MODE_TRIP].copy()
        ptrip_group     = passenger_trips.groupby([Passenger.PERSONS_COLUMN_PERSON_ID, Passenger.TRIP_LIST_COLUMN_PERSON_TRIP_ID])
        # these are Series
        board_stops_str = ptrip_group.A_id.apply(lambda x:','.join(x))
        board_trips_str = ptrip_group.trip_id.apply(lambda x:','.join(x))
        alight_stops_str= ptrip_group.B_id.apply(lambda x:','.join(x))
        board_stops_str.name  = 'board_stop_str'
        board_trips_str.name  = 'board_trip_str'
        alight_stops_str.name = 'alight_stop_str'

        # get walking times
        walk_links = passengers_df.loc[(passengers_df[Passenger.PF_COL_LINK_MODE]==PathSet.STATE_MODE_ACCESS  )| \
                                       (passengers_df[Passenger.PF_COL_LINK_MODE]==PathSet.STATE_MODE_TRANSFER)| \
                                       (passengers_df[Passenger.PF_COL_LINK_MODE]==PathSet.STATE_MODE_EGRESS  )].copy()
        walk_links['linktime_str'] = walk_links.pf_linktime.apply(lambda x: "%.2f" % (x/np.timedelta64(1,'m')))
        walklink_group = walk_links[['person_id','trip_list_id_num','linktime_str']].groupby(['person_id','trip_list_id_num'])
        walktimes_str  = walklink_group.linktime_str.apply(lambda x:','.join(x))

        # aggregate to one line per person_id, trip_list_id
        print_passengers_df = passengers_df[['person_id','trip_list_id_num','pathmode','A_id','B_id',Passenger.PF_COL_PAX_A_TIME]].groupby(['person_id','trip_list_id_num']).agg(
           {'pathmode'                  :'first',   # path mode
            'A_id'                      :'first',   # origin
            'B_id'                      :'last',    # destination
            Passenger.PF_COL_PAX_A_TIME :'first'    # start time
           })

        # put them all together
        print_passengers_df = pd.concat([print_passengers_df,
                                            board_stops_str,
                                            board_trips_str,
                                            alight_stops_str,
                                            walktimes_str], axis=1)

        print_passengers_df.reset_index(inplace=True)
        print_passengers_df.sort_values(by=['trip_list_id_num'], inplace=True)

        print_passengers_df.rename(columns=
           {'pathmode'                  :'mode',
            'A_id'                      :'originTaz',
            'B_id'                      :'destinationTaz',
            Passenger.PF_COL_PAX_A_TIME :'startTime_time',
            'board_stop_str'            :'boardingStops',
            'board_trip_str'            :'boardingTrips',
            'alight_stop_str'           :'alightingStops',
            'linktime_str'              :'walkingTimes'}, inplace=True)

        print_passengers_df['startTime'] = print_passengers_df['startTime_time'].apply(Util.datetime64_formatter)

        print_passengers_df = print_passengers_df[['trip_list_id_num','person_id','mode','originTaz','destinationTaz','startTime',
                                                   'boardingStops','boardingTrips','alightingStops','walkingTimes']]

        print_passengers_df.to_csv(os.path.join(output_dir, PathSet.PATHS_OUTPUT_FILE), sep="\t", index=False)
        # passengerId mode    originTaz   destinationTaz  startTime   boardingStops   boardingTrips   alightingStops  walkingTimes

    @staticmethod
    def write_path_times(passengers_df, output_dir):
        """
        Write the assigned path times to the given output file.

        :param passengers_df: Passenger path links
        :type  passengers_df: :py:class:`pandas.DataFrame` instance
        :param output_dir:    Output directory
        :type  output_dir:    string
        """
        passenger_trips = passengers_df.loc[passengers_df[Passenger.PF_COL_LINK_MODE]==PathSet.STATE_MODE_TRIP].copy()

        ######         TODO: this is really catering to output format; an alternative might be more appropriate
        from .Assignment import Assignment
        passenger_trips.loc[:,  'board_time_str'] = passenger_trips[Assignment.SIM_COL_PAX_BOARD_TIME ].apply(Util.datetime64_formatter)
        passenger_trips.loc[:,'arrival_time_str'] = passenger_trips[Passenger.PF_COL_PAX_A_TIME].apply(Util.datetime64_formatter)
        passenger_trips.loc[:, 'alight_time_str'] = passenger_trips[Assignment.SIM_COL_PAX_ALIGHT_TIME].apply(Util.datetime64_formatter)

        # Aggregate (by joining) across each passenger + path
        ptrip_group = passenger_trips.groupby([Passenger.TRIP_LIST_COLUMN_PERSON_ID,
                                               Passenger.TRIP_LIST_COLUMN_PERSON_TRIP_ID])
        # these are Series
        board_time_str   = ptrip_group['board_time_str'  ].apply(lambda x:','.join(x))
        arrival_time_str = ptrip_group['arrival_time_str'].apply(lambda x:','.join(x))
        alight_time_str  = ptrip_group['alight_time_str' ].apply(lambda x:','.join(x))

        # Aggregate other fields across each passenger + path
        pax_exp_df = passengers_df.groupby([Passenger.TRIP_LIST_COLUMN_PERSON_ID,
                                            Passenger.TRIP_LIST_COLUMN_PERSON_TRIP_ID]).agg(
            {# 'pathmode'                  :'first',  # path mode
             'A_id'                      :'first',  # origin
             'B_id'                      :'last',   # destination
             Passenger.PF_COL_PAX_A_TIME :'first',  # start time
             Passenger.PF_COL_PAX_B_TIME :'last',   # end time
             # TODO: cost needs to be updated for updated dwell & travel time
             # 'cost'                      :'first',  # total travel cost is calculated for the whole path
            })

        # Put them together and return
        assert(len(pax_exp_df) == len(board_time_str))
        pax_exp_df = pd.concat([pax_exp_df,
                                    board_time_str,
                                    arrival_time_str,
                                    alight_time_str], axis=1)
        # print pax_exp_df.to_string(formatters={'A_time':Assignment.datetime64_min_formatter,
        #                                        'B_time':Assignment.datetime64_min_formatter}

        # reset columns
        print_pax_exp_df = pax_exp_df.reset_index()
        print_pax_exp_df.sort_values(by=[Passenger.TRIP_LIST_COLUMN_PERSON_ID,
                                         Passenger.TRIP_LIST_COLUMN_PERSON_TRIP_ID], inplace=True)

        print_pax_exp_df['A_time_str'] = print_pax_exp_df[Passenger.PF_COL_PAX_A_TIME].apply(Util.datetime64_formatter)
        print_pax_exp_df['B_time_str'] = print_pax_exp_df[Passenger.PF_COL_PAX_B_TIME].apply(Util.datetime64_formatter)

        # rename columns
        print_pax_exp_df.rename(columns=
            {#'pathmode'             :'mode',
             'A_id'                 :'originTaz',
             'B_id'                 :'destinationTaz',
             'A_time_str'           :'startTime',
             'B_time_str'           :'endTime',
             'arrival_time_str'     :'arrivalTimes',
             'board_time_str'       :'boardingTimes',
             'alight_time_str'      :'alightingTimes',
             # TODO: cost needs to be updated for updated dwell & travel time
             # 'cost'                 :'travelCost',
             }, inplace=True)

        # reorder
        print_pax_exp_df = print_pax_exp_df[[
            Passenger.TRIP_LIST_COLUMN_PERSON_ID,
            Passenger.TRIP_LIST_COLUMN_PERSON_TRIP_ID,
            #'mode',
            'originTaz',
            'destinationTaz',
            'startTime',
            'endTime',
            'arrivalTimes',
            'boardingTimes',
            'alightingTimes',
            # 'travelCost',
            ]]

        times_out = open(os.path.join(output_dir, PathSet.PATH_TIMES_OUTPUT_FILE), 'w')
        print_pax_exp_df.to_csv(times_out,
                                sep="\t", float_format="%.2f", index=False)

    @staticmethod
    def split_transit_links(pathset_links_df, veh_trips_df, stops):
        """
        Splits the transit links to their component links and returns.

        So if a transit trip goes from stop A to D but passes stop B and C in between, the
        row A->D will now be replaced by rows A->B, B->C, and C->D.

        Adds "split_first" bool - True on the first veh link only

        Note that this does *not* renumber the linknum field.
        """
        from .Assignment import Assignment

        if len(Assignment.TRACE_IDS) > 0:
            FastTripsLogger.debug("split_transit_links: pathset_links_df (%d) trace\n%s" % (len(pathset_links_df),
                                  pathset_links_df.loc[pathset_links_df[Passenger.TRIP_LIST_COLUMN_TRACE]==True].to_string()))
            FastTripsLogger.debug("split_transit_links: pathset_links_df columns\n%s" % str(pathset_links_df.dtypes))

        veh_links_df = Trip.linkify_vehicle_trips(veh_trips_df, stops)
        veh_links_df["linkmode"] = "transit"

        FastTripsLogger.debug("split_transit_links: veh_links_df\n%s" % veh_links_df.head(20).to_string())

        # join the pathset links with the vehicle links
        drop_cols  = []
        merge_cols = [Passenger.PF_COL_LINK_MODE,
                      Route.ROUTES_COLUMN_MODE,
                      Trip.TRIPS_COLUMN_ROUTE_ID,
                      Trip.TRIPS_COLUMN_TRIP_ID]
        if Trip.TRIPS_COLUMN_TRIP_ID_NUM in pathset_links_df.columns.values:
            merge_cols.append(Trip.TRIPS_COLUMN_TRIP_ID_NUM)
        if Route.ROUTES_COLUMN_MODE_NUM in pathset_links_df.columns.values:
            merge_cols.append(Route.ROUTES_COLUMN_MODE_NUM)

        path2 = pd.merge(left    =pathset_links_df,
                             right   =veh_links_df,
                             on      =merge_cols,
                             how     ="left",
                             suffixes=["","_veh"])
        path2["split_first"] = False

        # delete anything irrelevant -- so keep non-transit links, and transit links WITH valid sequences
        path2 = path2.loc[ (path2[Passenger.PF_COL_LINK_MODE]!=Route.MODE_TYPE_TRANSIT) |
                           ( (path2[Passenger.PF_COL_LINK_MODE]==Route.MODE_TYPE_TRANSIT) &
                             (path2["A_seq_veh"]>=path2["A_seq"]) &
                             (path2["B_seq_veh"]<=path2["B_seq"]) ) ]
        # These are the new columns -- incorporate them
        path2.loc[ (path2[Passenger.PF_COL_LINK_MODE]==Route.MODE_TYPE_TRANSIT)&(path2["A_seq_veh"]==path2["A_seq"]), "split_first"] = True

        # A_arrival_time       datetime64[ns] => A time for intermediate links

        path2.loc[ (path2[Passenger.PF_COL_LINK_MODE]==Route.MODE_TYPE_TRANSIT)&(path2["A_id"]!=path2["A_id_veh"]), Assignment.SIM_COL_PAX_A_TIME     ] = path2["A_arrival_time"]
        # no waittime, boardtime, missed_xfer except on first link
        path2.loc[ (path2[Passenger.PF_COL_LINK_MODE]==Route.MODE_TYPE_TRANSIT)&(path2["A_id"]!=path2["A_id_veh"]), Assignment.SIM_COL_PAX_WAIT_TIME  ] = None
        path2.loc[ (path2[Passenger.PF_COL_LINK_MODE]==Route.MODE_TYPE_TRANSIT)&(path2["A_id"]!=path2["A_id_veh"]), Assignment.SIM_COL_PAX_BOARD_TIME ] = None
        path2.loc[ (path2[Passenger.PF_COL_LINK_MODE]==Route.MODE_TYPE_TRANSIT)&(path2["A_id"]!=path2["A_id_veh"]), Assignment.SIM_COL_PAX_MISSED_XFER] = 0
        # no alighttime except on last link
        path2.loc[ (path2[Passenger.PF_COL_LINK_MODE]==Route.MODE_TYPE_TRANSIT)&(path2["B_id"]!=path2["B_id_veh"]), Assignment.SIM_COL_PAX_ALIGHT_TIME] = None

        # route_id_num                float64 => ignore
        # A_id_veh                     object => A_id
        path2.loc[path2[Passenger.PF_COL_LINK_MODE]==Route.MODE_TYPE_TRANSIT, "A_id"       ] = path2["A_id_veh"]
        # A_id_num_veh                float64 => A_id_num
        path2.loc[path2[Passenger.PF_COL_LINK_MODE]==Route.MODE_TYPE_TRANSIT, "A_id_num"   ] = path2["A_id_num_veh"]
        # A_seq_veh                   float64 => A_seq
        path2.loc[path2[Passenger.PF_COL_LINK_MODE]==Route.MODE_TYPE_TRANSIT, "A_seq"      ] = path2["A_seq_veh"]

        if "A_lat_veh" in path2.columns.values:
            # A_lat_veh                   float64 => A_lat
            path2.loc[path2[Passenger.PF_COL_LINK_MODE]==Route.MODE_TYPE_TRANSIT, "A_lat"  ] = path2["A_lat_veh"]
            # A_lon_veh                   float64 => A_lon
            path2.loc[path2[Passenger.PF_COL_LINK_MODE]==Route.MODE_TYPE_TRANSIT, "A_lon"  ] = path2["A_lon_veh"]
            # drop these later
            drop_cols.extend(["A_lat_veh","A_lon_veh"])

        # B_id_veh                     object => B_id
        path2.loc[path2[Passenger.PF_COL_LINK_MODE]==Route.MODE_TYPE_TRANSIT, "B_id"       ] = path2["B_id_veh"]
        # B_id_num_veh                float64 => B_id_num
        path2.loc[path2[Passenger.PF_COL_LINK_MODE]==Route.MODE_TYPE_TRANSIT, "B_id_num"   ] = path2["B_id_num_veh"]
        # B_seq_veh                   float64 => B_seq
        path2.loc[path2[Passenger.PF_COL_LINK_MODE]==Route.MODE_TYPE_TRANSIT, "B_seq"      ] = path2["B_seq_veh"]
        # B_arrival_time       datetime64[ns] => new_B_time
        path2.loc[path2[Passenger.PF_COL_LINK_MODE]==Route.MODE_TYPE_TRANSIT, "new_B_time" ] = path2["B_arrival_time"]
        # B_departure_time     datetime64[ns] => ignore

        if "B_lat_veh" in path2.columns.values:
            # B_lat_veh                   float64 => B_lat
            path2.loc[path2[Passenger.PF_COL_LINK_MODE]==Route.MODE_TYPE_TRANSIT, "B_lat"  ] = path2["B_lat_veh"]
            # B_lon_veh                   float64 => B_lon
            path2.loc[path2[Passenger.PF_COL_LINK_MODE]==Route.MODE_TYPE_TRANSIT, "B_lon"  ] = path2["B_lon_veh"]
            # drop these later
            drop_cols.extend(["B_lat_veh","B_lon_veh"])

        # update the link time
        path2.loc[path2[Passenger.PF_COL_LINK_MODE]==Route.MODE_TYPE_TRANSIT,Assignment.SIM_COL_PAX_LINK_TIME] = path2[Assignment.SIM_COL_PAX_B_TIME] - path2[Assignment.SIM_COL_PAX_A_TIME]
        # update transit distance
        Util.calculate_distance_miles(path2, "A_lat","A_lon","B_lat","B_lon", "transit_distance")
        path2.loc[path2[Passenger.PF_COL_LINK_MODE]==Route.MODE_TYPE_TRANSIT,Assignment.SIM_COL_PAX_DISTANCE ] = path2["transit_distance"]

        # revert these back to ints
        path2[["A_id_num","B_id_num","A_seq","B_seq"]] = path2[["A_id_num","B_id_num","A_seq","B_seq"]].astype(int)

        # we're done with the fields - drop them
        drop_cols.extend(["transit_distance", "route_id_num",
                          "A_id_veh","A_id_num_veh","A_seq_veh","A_arrival_time","A_departure_time",
                          "B_id_veh","B_id_num_veh","B_seq_veh","B_arrival_time","B_departure_time"])
        path2.drop(drop_cols, axis=1, inplace=True)

        # renumber linknum?  Let's not bother

        # trace
        if len(Assignment.TRACE_IDS) > 0:
            FastTripsLogger.debug("split_transit_links: path2 (%d) trace\n%s" % (len(path2),
                                  path2.loc[path2[Passenger.TRIP_LIST_COLUMN_TRACE]==True].to_string()))
        FastTripsLogger.debug("split_transit_links: path2 columns\n%s" % str(path2.dtypes))
        return path2

    @staticmethod
    def calculate_cost(STOCH_DISPERSION, pathset_paths_df, pathset_links_df, veh_trips_df,
                       trip_list_df, routes, tazs, transfers, stops=None, reset_bump_iter=False):
        """
        This is equivalent to the C++ Path::calculateCost() method.  Would it be faster to do it in C++?
        It would require us to package up the networks and paths and send back and forth.  :p

        I think if we can do it using vectorized pandas operations, it should be fast, but we can compare/test.

        It's also messier to have this in two places.  Maybe we should delete it from the C++; the overlap calcs are only in here right now.

        Returns pathset_paths_df with additional columns, Assignment.SIM_COL_PAX_FARE, Assignment.SIM_COL_PAX_COST, Assignment.SIM_COL_PAX_PROBABILITY, Assignment.SIM_COL_PAX_LOGSUM
        And pathset_links_df with additional columns, Assignment.SIM_COL_PAX_FARE, Assignment.SIM_COL_PAX_FARE_PERIOD, Assignment.SIM_COL_PAX_COST and Assignment.SIM_COL_PAX_DISTANCE

        """
        from .Assignment import Assignment

        # if these are here already, remove them since we'll recalculate them
        if Assignment.SIM_COL_PAX_COST in list(pathset_paths_df.columns.values):
            pathset_paths_df.drop([Assignment.SIM_COL_PAX_COST,
                                   Assignment.SIM_COL_PAX_LNPS,
                                   Assignment.SIM_COL_PAX_PROBABILITY,
                                   Assignment.SIM_COL_PAX_LOGSUM], axis=1, inplace=True)
            pathset_links_df.drop([Assignment.SIM_COL_PAX_COST,
                                   Assignment.SIM_COL_PAX_DISTANCE], axis=1, inplace=True)

            # leaving this in for writing to CSV for debugging but I could take it out
            pathset_paths_df.drop(["logsum_component"], axis=1, inplace=True)


        if len(Assignment.TRACE_IDS) > 0:
            FastTripsLogger.debug("calculate_cost: pathset_links_df trace\n%s" % str(pathset_links_df.loc[pathset_links_df[Passenger.TRIP_LIST_COLUMN_TRACE]==True]))
            FastTripsLogger.debug("calculate_cost: trip_list_df trace\n%s" % str(trip_list_df.loc[trip_list_df[Passenger.TRIP_LIST_COLUMN_TRACE]==True]))

        # Add fares -- need stop zones first if they're not there.
        # We only need to do this once per pathset.
        # todo -- could remove non-transit links for this?
        FastTripsLogger.debug("calculate_cost columns:\n%s" % str(list(pathset_links_df.columns.values)))
        if "A_zone_id" not in list(pathset_links_df.columns.values):
            assert(stops is not None)
            pathset_links_df = stops.add_stop_zone_id(pathset_links_df, "A_id", "A_zone_id")
            pathset_links_df = stops.add_stop_zone_id(pathset_links_df, "B_id", "B_zone_id")
        # This needs to be done fresh each time since simulation might change the board times and therefore the fare periods
        pathset_links_df = routes.add_fares(pathset_links_df)


        # base this on pathfinding distance
        pathset_links_df[Assignment.SIM_COL_PAX_DISTANCE] = pathset_links_df[Passenger.PF_COL_LINK_DIST]

        pathset_links_to_use = pathset_links_df
        if PathSet.OVERLAP_SPLIT_TRANSIT:
            pathset_links_to_use = PathSet.split_transit_links(pathset_links_df, veh_trips_df, stops)
        else:
            pathset_links_to_use["split_first"] = True  # all transit links are first

        # First, we need user class, purpose, demand modes, and value of time
        pathset_links_cost_df = pd.merge(left =pathset_links_to_use,
                                             right=trip_list_df[[
                                                        Passenger.TRIP_LIST_COLUMN_PERSON_ID,
                                                        Passenger.TRIP_LIST_COLUMN_PERSON_TRIP_ID,
                                                        Passenger.TRIP_LIST_COLUMN_USER_CLASS,
                                                        Passenger.TRIP_LIST_COLUMN_PURPOSE,
                                                        Passenger.TRIP_LIST_COLUMN_VOT,
                                                        Passenger.TRIP_LIST_COLUMN_ACCESS_MODE,
                                                        Passenger.TRIP_LIST_COLUMN_EGRESS_MODE,
                                                        Passenger.TRIP_LIST_COLUMN_TRANSIT_MODE,
                                                        ]],
                                             how  ="left",
                                             on   =[Passenger.PERSONS_COLUMN_PERSON_ID, Passenger.TRIP_LIST_COLUMN_PERSON_TRIP_ID])

        # linkmode = demand_mode_type.  Set demand_mode for the links
        pathset_links_cost_df[PathSet.WEIGHTS_COLUMN_DEMAND_MODE] = None
        pathset_links_cost_df.loc[ pathset_links_cost_df[Passenger.PF_COL_LINK_MODE]== PathSet.STATE_MODE_ACCESS  , PathSet.WEIGHTS_COLUMN_DEMAND_MODE] = pathset_links_cost_df[Passenger.TRIP_LIST_COLUMN_ACCESS_MODE ]
        pathset_links_cost_df.loc[ pathset_links_cost_df[Passenger.PF_COL_LINK_MODE]== PathSet.STATE_MODE_EGRESS  , PathSet.WEIGHTS_COLUMN_DEMAND_MODE] = pathset_links_cost_df[Passenger.TRIP_LIST_COLUMN_EGRESS_MODE ]
        pathset_links_cost_df.loc[ pathset_links_cost_df[Passenger.PF_COL_LINK_MODE]== PathSet.STATE_MODE_TRIP    , PathSet.WEIGHTS_COLUMN_DEMAND_MODE] = pathset_links_cost_df[Passenger.TRIP_LIST_COLUMN_TRANSIT_MODE]
        pathset_links_cost_df.loc[ pathset_links_cost_df[Passenger.PF_COL_LINK_MODE]== PathSet.STATE_MODE_TRANSFER, PathSet.WEIGHTS_COLUMN_DEMAND_MODE] = "transfer"
        # Verify that it's set for every link
        missing_demand_mode = pd.isnull(pathset_links_cost_df[PathSet.WEIGHTS_COLUMN_DEMAND_MODE]).sum()
        assert(missing_demand_mode == 0)

        # drop the individual mode columns, we have what we need
        pathset_links_cost_df.drop([Passenger.TRIP_LIST_COLUMN_ACCESS_MODE,
                                    Passenger.TRIP_LIST_COLUMN_EGRESS_MODE,
                                    Passenger.TRIP_LIST_COLUMN_TRANSIT_MODE], axis=1, inplace=True)

        # if bump_iter doesn't exist or if it needs to be reset
        if reset_bump_iter or Assignment.SIM_COL_PAX_BUMP_ITER not in pathset_links_cost_df:
            pathset_links_cost_df[Assignment.SIM_COL_PAX_BUMP_ITER] = -1

        if len(Assignment.TRACE_IDS) > 0:
            FastTripsLogger.debug("calculate_cost: pathset_links_cost_df trace\n%s" % str(pathset_links_cost_df.loc[pathset_links_cost_df[Passenger.TRIP_LIST_COLUMN_TRACE]==True]))

        # Inner join with the weights - now each weight has a row
        cost_df = pd.merge(left    =pathset_links_cost_df,
                               right   =PathSet.WEIGHTS_DF,
                               left_on =[Passenger.TRIP_LIST_COLUMN_USER_CLASS,
                                         Passenger.TRIP_LIST_COLUMN_PURPOSE,
                                         Passenger.PF_COL_LINK_MODE,
                                         PathSet.WEIGHTS_COLUMN_DEMAND_MODE,
                                         Passenger.TRIP_LIST_COLUMN_MODE],
                               right_on=[Passenger.TRIP_LIST_COLUMN_USER_CLASS,
                                         Passenger.TRIP_LIST_COLUMN_PURPOSE,
                                         PathSet.WEIGHTS_COLUMN_DEMAND_MODE_TYPE,
                                         PathSet.WEIGHTS_COLUMN_DEMAND_MODE,
                                         PathSet.WEIGHTS_COLUMN_SUPPLY_MODE],
                               how     ="inner")

        # update the fare weight placeholder based on value of time (currency per hour)
        # since generalized cost is roughly in minutes, (60 min/1 hour)x(hour/vot currency) is the weight (minutes/currency)
        cost_df.loc[ cost_df[PathSet.WEIGHTS_COLUMN_WEIGHT_NAME]==Assignment.SIM_COL_PAX_FARE, "weight_value" ] = 60.0/cost_df[Passenger.TRIP_LIST_COLUMN_VOT]

        if len(Assignment.TRACE_IDS) > 0:
            FastTripsLogger.debug("calculate_cost: cost_df\n%s" % str(cost_df.loc[cost_df[Passenger.TRIP_LIST_COLUMN_TRACE]==True].sort_values([
                                  Passenger.TRIP_LIST_COLUMN_TRIP_LIST_ID_NUM,
                                  Passenger.PF_COL_PATH_NUM,Passenger.PF_COL_LINK_NUM]).head(20)))

        # NOW we split it into 3 lists -- access/egress, transit, and transfer
        # This is because they will each be joined to tables specific to those kinds of mode categories, and so we don't want all the transit nulls on the other tables, etc.
        cost_columns = list(cost_df.columns.values)
        cost_df["var_value"] = np.nan  # This means unset
        cost_accegr_df       = cost_df.loc[(cost_df[Passenger.PF_COL_LINK_MODE]==PathSet.STATE_MODE_ACCESS  )|(cost_df[Passenger.PF_COL_LINK_MODE]==PathSet.STATE_MODE_EGRESS)]
        cost_trip_df         = cost_df.loc[(cost_df[Passenger.PF_COL_LINK_MODE]==PathSet.STATE_MODE_TRIP    )]
        cost_transfer_df     = cost_df.loc[(cost_df[Passenger.PF_COL_LINK_MODE]==PathSet.STATE_MODE_TRANSFER)]
        del cost_df

        ##################### First, handle Access/Egress link costs

        for accegr_type in ["walk","bike","drive"]:

            # make copies; we don't want to mess with originals
            if accegr_type == "walk":
                link_df   = tazs.walk_df.copy()
                mode_list = TAZ.WALK_MODE_NUMS
            elif accegr_type == "bike":
                mode_list = TAZ.BIKE_MODE_NUMS
                # not supported yet
                continue
            else:
                link_df   = tazs.drive_df.copy()
                mode_list = TAZ.DRIVE_MODE_NUMS

            FastTripsLogger.debug("Access/egress link_df %s\n%s" % (accegr_type, link_df.head().to_string()))
            if len(link_df) == 0:
                continue

            # format these with A & B instead of TAZ and Stop
            link_df.reset_index(inplace=True)
            link_df["A_id_num"] = -1
            link_df["B_id_num"] = -1
            link_df.loc[link_df[TAZ.WALK_ACCESS_COLUMN_SUPPLY_MODE_NUM].isin(TAZ.ACCESS_MODE_NUMS), "A_id_num"] = link_df[TAZ.WALK_ACCESS_COLUMN_TAZ_NUM ]
            link_df.loc[link_df[TAZ.WALK_ACCESS_COLUMN_SUPPLY_MODE_NUM].isin(TAZ.ACCESS_MODE_NUMS), "B_id_num"] = link_df[TAZ.WALK_ACCESS_COLUMN_STOP_NUM]
            link_df.loc[link_df[TAZ.WALK_ACCESS_COLUMN_SUPPLY_MODE_NUM].isin(TAZ.EGRESS_MODE_NUMS), "A_id_num"] = link_df[TAZ.WALK_ACCESS_COLUMN_STOP_NUM]
            link_df.loc[link_df[TAZ.WALK_ACCESS_COLUMN_SUPPLY_MODE_NUM].isin(TAZ.EGRESS_MODE_NUMS), "B_id_num"] = link_df[TAZ.WALK_ACCESS_COLUMN_TAZ_NUM ]
            link_df.drop([TAZ.WALK_ACCESS_COLUMN_TAZ_NUM, TAZ.WALK_ACCESS_COLUMN_STOP_NUM], axis=1, inplace=True)
            assert(len(link_df.loc[link_df["A_id_num"] < 0]) == 0)

            FastTripsLogger.debug("%s link_df =\n%s" % (accegr_type, link_df.head().to_string()))

            # Merge access/egress with walk|bike|drive access/egress information
            cost_accegr_df = pd.merge(left     = cost_accegr_df,
                                          right    = link_df,
                                          on       = ["A_id_num",
                                                      PathSet.WEIGHTS_COLUMN_SUPPLY_MODE_NUM,
                                                      "B_id_num"],
                                          how      = "left")
            # rename new columns so it's clear it's for walk|bike|drive
            for colname in list(link_df.select_dtypes(include=['float64','int64']).columns.values):
                # don't worry about join columns
                if colname in ["A_id_num", PathSet.WEIGHTS_COLUMN_SUPPLY_MODE_NUM, "B_id_num"]: continue

                # rename the rest
                new_colname = "%s %s" % (colname, accegr_type)
                cost_accegr_df.rename(columns={colname:new_colname}, inplace=True)

                # use it, if relevant
                cost_accegr_df.loc[ (cost_accegr_df[PathSet.WEIGHTS_COLUMN_WEIGHT_NAME] == colname)&
                                    (cost_accegr_df[PathSet.WEIGHTS_COLUMN_SUPPLY_MODE_NUM].isin(mode_list)), "var_value"] = cost_accegr_df[new_colname]

        # Access/egress needs passenger trip departure, arrival and time_target
        cost_accegr_df = pd.merge(left =cost_accegr_df,
                                      right=trip_list_df[[
                                                Passenger.TRIP_LIST_COLUMN_PERSON_ID,
                                                Passenger.TRIP_LIST_COLUMN_PERSON_TRIP_ID,
                                                Passenger.TRIP_LIST_COLUMN_DEPARTURE_TIME,
                                                Passenger.TRIP_LIST_COLUMN_ARRIVAL_TIME,
                                                Passenger.TRIP_LIST_COLUMN_TIME_TARGET,
                                                ]],
                                      how  ="left",
                                      on   =[Passenger.PERSONS_COLUMN_PERSON_ID, Passenger.TRIP_LIST_COLUMN_PERSON_TRIP_ID])

        # drop links that are irrelevant based on departure time for access links, or arrival time for egress links
        cost_accegr_df["check_time"] = cost_accegr_df[Assignment.SIM_COL_PAX_A_TIME]  # departure time for access
        cost_accegr_df.loc[ cost_accegr_df[TAZ.MODE_COLUMN_MODE_NUM].isin(TAZ.EGRESS_MODE_NUMS), "check_time" ] = cost_accegr_df[Assignment.SIM_COL_PAX_B_TIME] # arrival time for egress
        cost_accegr_df["check_time"] = (cost_accegr_df["check_time"] - Assignment.NETWORK_BUILD_DATE_START_TIME)/np.timedelta64(1,'m')

        # it's only drive links we need to check
        cost_accegr_df["to_drop"]    = False
        if "%s %s" % (TAZ.DRIVE_ACCESS_COLUMN_START_TIME_MIN, "drive") in cost_accegr_df.columns.values:
            cost_accegr_df.loc[ cost_accegr_df[TAZ.MODE_COLUMN_MODE_NUM].isin(TAZ.DRIVE_MODE_NUMS)&
                               ((cost_accegr_df["check_time"] <  cost_accegr_df["%s %s" % (TAZ.DRIVE_ACCESS_COLUMN_START_TIME_MIN, "drive")])|
                                (cost_accegr_df["check_time"] >= cost_accegr_df["%s %s" % (TAZ.DRIVE_ACCESS_COLUMN_END_TIME_MIN,   "drive")])), "to_drop"] = True

        # if len(Assignment.TRACE_IDS) > 0:
        #     FastTripsLogger.debug("cost_accegr_df=\n%s\ndtypes=\n%s" % (cost_accegr_df.loc[cost_accegr_df[Passenger.TRIP_LIST_COLUMN_TRACE]==True]].to_string(), str(cost_accegr_df.dtypes)))

        FastTripsLogger.debug("Dropping %d rows from cost_accegr_df" % cost_accegr_df["to_drop"].sum())
        cost_accegr_df = cost_accegr_df.loc[ cost_accegr_df["to_drop"]==False ]
        cost_accegr_df.drop(["check_time","to_drop"], axis=1, inplace=True)

        # penalty for arriving before preferred arrival time.
        cost_accegr_df.loc[(cost_accegr_df[PathSet.WEIGHTS_COLUMN_WEIGHT_NAME]     == PathSet.ARRIVE_EARLY_WEIGHT_NAME    )&
                           (cost_accegr_df[Passenger.PF_COL_LINK_MODE]             == PathSet.STATE_MODE_ACCESS), "var_value"] = 0.0
        cost_accegr_df.loc[(cost_accegr_df[PathSet.WEIGHTS_COLUMN_WEIGHT_NAME]     == PathSet.ARRIVE_EARLY_WEIGHT_NAME) &
                           (cost_accegr_df[Passenger.PF_COL_LINK_MODE]             == PathSet.STATE_MODE_EGRESS) &
                           (cost_accegr_df[Passenger.TRIP_LIST_COLUMN_TIME_TARGET] == 'departure'), "var_value"] = 0.0
        cost_accegr_df.loc[(cost_accegr_df[PathSet.WEIGHTS_COLUMN_WEIGHT_NAME]     == PathSet.ARRIVE_EARLY_WEIGHT_NAME    )& \
                           (cost_accegr_df[Passenger.PF_COL_LINK_MODE]             == PathSet.STATE_MODE_EGRESS)& \
                           (cost_accegr_df[Passenger.TRIP_LIST_COLUMN_TIME_TARGET] == 'arrival'), "var_value"] = (cost_accegr_df[Passenger.TRIP_LIST_COLUMN_ARRIVAL_TIME] - cost_accegr_df[Passenger.PF_COL_PAX_B_TIME])/np.timedelta64(1,'m')

        # penalty for departing after preferred departure time.
        cost_accegr_df.loc[(cost_accegr_df[PathSet.WEIGHTS_COLUMN_WEIGHT_NAME]     == PathSet.DEPART_LATE_WEIGHT_NAME) &
                           (cost_accegr_df[Passenger.PF_COL_LINK_MODE]             == PathSet.STATE_MODE_EGRESS), "var_value"] = 0.0
        cost_accegr_df.loc[(cost_accegr_df[PathSet.WEIGHTS_COLUMN_WEIGHT_NAME]     == PathSet.DEPART_LATE_WEIGHT_NAME    )&
                           (cost_accegr_df[Passenger.PF_COL_LINK_MODE]             == PathSet.STATE_MODE_ACCESS)&
                           (cost_accegr_df[Passenger.TRIP_LIST_COLUMN_TIME_TARGET] == 'arrival'), "var_value"] = 0.0
        cost_accegr_df.loc[(cost_accegr_df[PathSet.WEIGHTS_COLUMN_WEIGHT_NAME]     == PathSet.DEPART_LATE_WEIGHT_NAME) &
                           (cost_accegr_df[Passenger.PF_COL_LINK_MODE]             == PathSet.STATE_MODE_ACCESS) &
                           (cost_accegr_df[Passenger.TRIP_LIST_COLUMN_TIME_TARGET] == 'departure'), "var_value"] = (cost_accegr_df[Passenger.PF_COL_PAX_A_TIME] - cost_accegr_df[Passenger.TRIP_LIST_COLUMN_DEPARTURE_TIME]) / np.timedelta64(1, 'm')

        # Before we do any math, let's make sure we can use linear and exponentially interchangeably below.
        # linear growth = exponential growth with 0 percent growth rate
        assert PathSet.DEPART_EARLY_GROWTH_RATE == 0 if PathSet.DEPART_EARLY_GROWTH_TYPE == 'linear' else PathSet.DEPART_EARLY_GROWTH_RATE
        assert PathSet.ARRIVE_LATE_GROWTH_RATE == 0 if PathSet.ARRIVE_LATE_GROWTH_TYPE == 'linear' else PathSet.ARRIVE_LATE_GROWTH_RATE

        # depart before preferred or arrive after preferred means the passenger just missed something important
        # Arrive late only impacts the egress link, so set the var_value equal to zero for the access link
        cost_accegr_df.loc[(cost_accegr_df[PathSet.WEIGHTS_COLUMN_WEIGHT_NAME]     == "arrive_late_cost_min"    ) & \
                           (cost_accegr_df[Passenger.PF_COL_LINK_MODE]             == PathSet.STATE_MODE_ACCESS), "var_value"] = 0.0

        # Arrive late only impacts those that have a preferred arrival time. If preferred departure time,
        # set arrive late equal to zero. --This could have been done with previous line, but it would
        # look ugly mixing and matching 'and' and 'or'.
        cost_accegr_df.loc[(cost_accegr_df[PathSet.WEIGHTS_COLUMN_WEIGHT_NAME] == "arrive_late_cost_min") & \
            (cost_accegr_df[Passenger.TRIP_LIST_COLUMN_TIME_TARGET] == Passenger.TIME_TARGET_DEPARTURE), "var_value"] = 0.0

        # Calculate how late the person arrives after preferred time.
        cost_accegr_df.loc[(cost_accegr_df[PathSet.WEIGHTS_COLUMN_WEIGHT_NAME]     == "arrive_late_cost_min"    )& \
                           (cost_accegr_df[Passenger.PF_COL_LINK_MODE]             == PathSet.STATE_MODE_EGRESS)& \
                           (cost_accegr_df[Passenger.TRIP_LIST_COLUMN_TIME_TARGET] == Passenger.TIME_TARGET_ARRIVAL), "var_value"] = \
            (cost_accegr_df[Passenger.PF_COL_PAX_B_TIME] - cost_accegr_df[Passenger.TRIP_LIST_COLUMN_ARRIVAL_TIME])/np.timedelta64(1,'m')

        # If arrived before preferred time, set the arrive late field to zero. You don't get a
        # discount for arriving early.
        cost_accegr_df.loc[
            (cost_accegr_df[PathSet.WEIGHTS_COLUMN_WEIGHT_NAME] == "arrive_late_cost_min") & \
            (cost_accegr_df['var_value'] < 0), "var_value"] = 0

        # preferred delay_min - departure means want to depart after that time
        # Depart early only impacts the access link, so set the var_value equal to zero for the egress link
        cost_accegr_df.loc[(cost_accegr_df[PathSet.WEIGHTS_COLUMN_WEIGHT_NAME]     == "depart_early_cost_min"    )& \
                           (cost_accegr_df[Passenger.PF_COL_LINK_MODE]             == PathSet.STATE_MODE_EGRESS), "var_value"] = 0.0

        # Depart early only impacts those that have a preferred departure time. If preferred arrive time,
        # set depart early equal to zero. --This could have been done with previous line, but it would
        # look ugly mixing and matching 'and' and 'or'.
        cost_accegr_df.loc[(cost_accegr_df[PathSet.WEIGHTS_COLUMN_WEIGHT_NAME] == "depart_early_cost_min") & \
            (cost_accegr_df[Passenger.TRIP_LIST_COLUMN_TIME_TARGET] == Passenger.TIME_TARGET_ARRIVAL), "var_value"] = 0.0

        # Calculate how early the person departs before the preferred time.
        cost_accegr_df.loc[(cost_accegr_df[PathSet.WEIGHTS_COLUMN_WEIGHT_NAME] == "depart_early_cost_min") & \
                           (cost_accegr_df[Passenger.PF_COL_LINK_MODE] == PathSet.STATE_MODE_ACCESS) & \
                           (cost_accegr_df[Passenger.TRIP_LIST_COLUMN_TIME_TARGET] == Passenger.TIME_TARGET_DEPARTURE), "var_value"] = \
            (cost_accegr_df[Passenger.TRIP_LIST_COLUMN_DEPARTURE_TIME] - cost_accegr_df[Passenger.PF_COL_PAX_A_TIME]) / np.timedelta64(1, 'm')

        # If departing after preferred time, set the depart early field to zero. You don't get a
        # discount for taking your time.
        cost_accegr_df.loc[(cost_accegr_df[PathSet.WEIGHTS_COLUMN_WEIGHT_NAME] == "depart_early_cost_min") & \
                           (cost_accegr_df['var_value'] < 0), "var_value"] = 0

        # Remember calculus, we've got to get the area under the curve... Integrals!!!
        if PathSet.DEPART_EARLY_GROWTH_TYPE == PathSet.EXP_GROWTH_MODEL:
            # Growth Function: (1+Growth Rate)**Minutes Late
            # Integrated Growth Function: ((1 + Growth Rate) ** Minutes Late - 1) / LN(1 + Growth Rate), dx=Penalty Minutes
            cost_accegr_df.loc[(cost_accegr_df[PathSet.WEIGHTS_COLUMN_WEIGHT_NAME] == "depart_early_cost_min") &
                               (cost_accegr_df['var_value'] > 0), 'var_value'] = \
                ((1 + PathSet.DEPART_EARLY_GROWTH_RATE) ** cost_accegr_df['var_value'] - 1) / np.log(1 + PathSet.DEPART_EARLY_GROWTH_RATE)

        elif PathSet.DEPART_EARLY_GROWTH_TYPE == PathSet.LOGARITHMIC_GROWTH_MODEL:
            # Growth Function: Growth Rate * LOG((Penalty Minutes + 1), Log Base)
            # Integrated Growth Function: Growth Rate * ((Penalty Minutes + 1) * LN(Penalty Minutes + 1) - Penalty Minutes) / LN(Penalty Log Base), dx=Penalty Minutes
            cost_accegr_df.loc[(cost_accegr_df[PathSet.WEIGHTS_COLUMN_WEIGHT_NAME] == "depart_early_cost_min") &
                               (cost_accegr_df['var_value'] > 0), 'var_value'] = \
                PathSet.DEPART_EARLY_GROWTH_RATE *  \
                    ((cost_accegr_df['var_value'] + 1) * np.log(cost_accegr_df['var_value'] + 1) - cost_accegr_df['var_value']) / \
                        np.log(PathSet.DEPART_EARLY_PENALTY_LOG_BASE)
        elif PathSet.DEPART_EARLY_GROWTH_TYPE == PathSet.LOGISTIC_GROWTH_MODEL:
            max_integral = (PathSet.DEPART_EARLY_LOGIT_MAX / PathSet.DEPART_EARLY_GROWTH_RATE) * \
                np.log(np.exp(PathSet.DEPART_EARLY_GROWTH_RATE * cost_accegr_df['var_value']) + np.exp(PathSet.DEPART_EARLY_GROWTH_RATE * PathSet.DEPART_EARLY_SIGMOID_MID))
            min_integral = (PathSet.DEPART_EARLY_LOGIT_MAX / PathSet.DEPART_EARLY_GROWTH_RATE) * np.log(1 + np.exp(PathSet.DEPART_EARLY_GROWTH_RATE * PathSet.DEPART_EARLY_SIGMOID_MID))
            cost_accegr_df.loc[
                (cost_accegr_df[PathSet.WEIGHTS_COLUMN_WEIGHT_NAME] == "depart_early_cost_min") &
                (cost_accegr_df['var_value'] > 0), 'var_value'] = max_integral - min_integral

        #else (linear): Don't need to do anything if it is linear

        # Remember calculus, we've got to get the area under the curve... Integrals!!!
        if PathSet.ARRIVE_LATE_GROWTH_TYPE == PathSet.EXP_GROWTH_MODEL:
            # Growth Function: (1+Growth Rate)**Minutes Late
            # Integrated Growth Function: ((1 + Growth Rate) ** Minutes Late - 1) / LN(1 + Growth Rate), dx=Penalty Minutes
            cost_accegr_df.loc[(cost_accegr_df[PathSet.WEIGHTS_COLUMN_WEIGHT_NAME] == "arrive_late_cost_min") &
                               (cost_accegr_df['var_value'] > 0), 'var_value'] = \
                ((1 + PathSet.ARRIVE_LATE_GROWTH_RATE) ** cost_accegr_df['var_value'] - 1) / np.log(1 + PathSet.ARRIVE_LATE_GROWTH_RATE)
        elif PathSet.ARRIVE_LATE_GROWTH_TYPE == PathSet.LOGARITHMIC_GROWTH_MODEL:
            # Growth Function: Growth Rate * LOG((Penalty Minutes + 1), Log Base)
            # Integrated Growth Function: Growth Rate * ((Penalty Minutes + 1) * LN(Penalty Minutes + 1) - Penalty Minutes) / LN(Penalty Log Base), dx=Penalty Minutes
            cost_accegr_df.loc[(cost_accegr_df[PathSet.WEIGHTS_COLUMN_WEIGHT_NAME] == "arrive_late_cost_min") &
                               (cost_accegr_df['var_value'] > 0), 'var_value'] = \
                PathSet.ARRIVE_LATE_GROWTH_RATE *  \
                    ((cost_accegr_df['var_value'] + 1) * np.log(cost_accegr_df['var_value'] + 1) - cost_accegr_df['var_value']) / \
                        np.log(PathSet.ARRIVE_LATE_PENALTY_LOG_BASE)
        elif PathSet.ARRIVE_LATE_GROWTH_TYPE == PathSet.LOGISTIC_GROWTH_MODEL:
            max_integral = (PathSet.ARRIVE_LATE_LOGIT_MAX / PathSet.ARRIVE_LATE_GROWTH_RATE) * \
                           np.log(np.exp(PathSet.ARRIVE_LATE_GROWTH_RATE * cost_accegr_df[
                               'var_value']) + np.exp(PathSet.ARRIVE_LATE_GROWTH_RATE * PathSet.ARRIVE_LATE_SIGMOID_MID))
            min_integral = (PathSet.ARRIVE_LATE_LOGIT_MAX / PathSet.ARRIVE_LATE_GROWTH_RATE) * np.log(1 + np.exp(PathSet.ARRIVE_LATE_GROWTH_RATE * PathSet.ARRIVE_LATE_SIGMOID_MID))
            cost_accegr_df.loc[(cost_accegr_df[PathSet.WEIGHTS_COLUMN_WEIGHT_NAME] == "depart_early_cost_min") &
                (cost_accegr_df['var_value'] > 0), 'var_value'] = max_integral - min_integral
        # else (linear): Don't need to do anything if it is linear

        assert 0 == cost_accegr_df[(cost_accegr_df[PathSet.WEIGHTS_COLUMN_WEIGHT_NAME].isin(["depart_early_cost_min","arrive_late_cost_min"])) & \
                                   (cost_accegr_df['var_value'].isnull())].shape[0]
        assert 0 == cost_accegr_df[(cost_accegr_df[PathSet.WEIGHTS_COLUMN_WEIGHT_NAME].isin(["depart_early_cost_min", "arrive_late_cost_min"])) & \
                                   (cost_accegr_df['var_value']<0)].shape[0]

        # Before we do any math, let's make sure we can use linear and exponentially interchangeably below.
        # linear growth = exponential growth with 0 percent growth rate
        assert PathSet.DEPART_EARLY_GROWTH_RATE == 0 if PathSet.DEPART_EARLY_GROWTH_TYPE == 'linear' else PathSet.DEPART_EARLY_GROWTH_RATE
        assert PathSet.ARRIVE_LATE_GROWTH_RATE == 0 if PathSet.ARRIVE_LATE_GROWTH_TYPE == 'linear' else PathSet.ARRIVE_LATE_GROWTH_RATE

        # depart before preferred or arrive after preferred means the passenger just missed something important
        # Arrive late only impacts the egress link, so set the var_value equal to zero for the access link
        cost_accegr_df.loc[(cost_accegr_df[PathSet.WEIGHTS_COLUMN_WEIGHT_NAME]     == "arrive_late_cost_min"    ) & \
                           (cost_accegr_df[Passenger.PF_COL_LINK_MODE]             == PathSet.STATE_MODE_ACCESS), "var_value"] = 0.0

        # Arrive late only impacts those that have a preferred arrival time. If preferred departure time,
        # set arrive late equal to zero. --This could have been done with previous line, but it would
        # look ugly mixing and matching 'and' and 'or'.
        cost_accegr_df.loc[(cost_accegr_df[PathSet.WEIGHTS_COLUMN_WEIGHT_NAME] == "arrive_late_cost_min") & \
            (cost_accegr_df[Passenger.TRIP_LIST_COLUMN_TIME_TARGET] == Passenger.TIME_TARGET_DEPARTURE), "var_value"] = 0.0

        # Calculate how late the person arrives after preferred time.
        cost_accegr_df.loc[(cost_accegr_df[PathSet.WEIGHTS_COLUMN_WEIGHT_NAME]     == "arrive_late_cost_min"    )& \
                           (cost_accegr_df[Passenger.PF_COL_LINK_MODE]             == PathSet.STATE_MODE_EGRESS)& \
                           (cost_accegr_df[Passenger.TRIP_LIST_COLUMN_TIME_TARGET] == Passenger.TIME_TARGET_ARRIVAL), "var_value"] = \
            (cost_accegr_df[Passenger.PF_COL_PAX_B_TIME] - cost_accegr_df[Passenger.TRIP_LIST_COLUMN_ARRIVAL_TIME])/np.timedelta64(1,'m')

        # If arrived before preferred time, set the arrive late field to zero. You don't get a
        # discount for arriving early.
        cost_accegr_df.loc[
            (cost_accegr_df[PathSet.WEIGHTS_COLUMN_WEIGHT_NAME] == "arrive_late_cost_min") & \
            (cost_accegr_df['var_value'] < 0), "var_value"] = 0

        # preferred delay_min - departure means want to depart after that time
        # Depart early only impacts the access link, so set the var_value equal to zero for the egress link
        cost_accegr_df.loc[(cost_accegr_df[PathSet.WEIGHTS_COLUMN_WEIGHT_NAME]     == "depart_early_cost_min"    )& \
                           (cost_accegr_df[Passenger.PF_COL_LINK_MODE]             == PathSet.STATE_MODE_EGRESS), "var_value"] = 0.0

        # Depart early only impacts those that have a preferred departure time. If preferred arrive time,
        # set depart early equal to zero. --This could have been done with previous line, but it would
        # look ugly mixing and matching 'and' and 'or'.
        cost_accegr_df.loc[(cost_accegr_df[PathSet.WEIGHTS_COLUMN_WEIGHT_NAME] == "depart_early_cost_min") & \
            (cost_accegr_df[Passenger.TRIP_LIST_COLUMN_TIME_TARGET] == Passenger.TIME_TARGET_ARRIVAL), "var_value"] = 0.0

        # Calculate how early the person departs before the preferred time.
        cost_accegr_df.loc[(cost_accegr_df[PathSet.WEIGHTS_COLUMN_WEIGHT_NAME] == "depart_early_cost_min") & \
                           (cost_accegr_df[Passenger.PF_COL_LINK_MODE] == PathSet.STATE_MODE_ACCESS) & \
                           (cost_accegr_df[Passenger.TRIP_LIST_COLUMN_TIME_TARGET] == Passenger.TIME_TARGET_DEPARTURE), "var_value"] = \
            (cost_accegr_df[Passenger.TRIP_LIST_COLUMN_DEPARTURE_TIME] - cost_accegr_df[Passenger.PF_COL_PAX_A_TIME]) / np.timedelta64(1, 'm')

        # If departing after preferred time, set the depart early field to zero. You don't get a
        # discount for taking your time.
        cost_accegr_df.loc[(cost_accegr_df[PathSet.WEIGHTS_COLUMN_WEIGHT_NAME] == "depart_early_cost_min") & \
                           (cost_accegr_df['var_value'] < 0), "var_value"] = 0

        # Remember calculus, we've got to get the area under the curve... Integrals!!!
        if PathSet.DEPART_EARLY_GROWTH_TYPE == PathSet.EXP_GROWTH_MODEL:
            # Growth Function: (1+Growth Rate)**Minutes Late
            # Integrated Growth Function: ((1 + Growth Rate) ** Minutes Late - 1) / LN(1 + Growth Rate), dx=Penalty Minutes
            cost_accegr_df.loc[(cost_accegr_df[PathSet.WEIGHTS_COLUMN_WEIGHT_NAME] == "depart_early_cost_min") &
                               (cost_accegr_df['var_value'] > 0), 'var_value'] = \
                ((1 + PathSet.DEPART_EARLY_GROWTH_RATE) ** cost_accegr_df['var_value'] - 1) / np.log(1 + PathSet.DEPART_EARLY_GROWTH_RATE)

        elif PathSet.DEPART_EARLY_GROWTH_TYPE == PathSet.LOGARITHMIC_GROWTH_MODEL:
            # Growth Function: Growth Rate * LOG((Penalty Minutes + 1), Log Base)
            # Integrated Growth Function: Growth Rate * ((Penalty Minutes + 1) * LN(Penalty Minutes + 1) - Penalty Minutes) / LN(Penalty Log Base), dx=Penalty Minutes
            cost_accegr_df.loc[(cost_accegr_df[PathSet.WEIGHTS_COLUMN_WEIGHT_NAME] == "depart_early_cost_min") &
                               (cost_accegr_df['var_value'] > 0), 'var_value'] = \
                PathSet.DEPART_EARLY_GROWTH_RATE *  \
                    ((cost_accegr_df['var_value'] + 1) * np.log(cost_accegr_df['var_value'] + 1) - cost_accegr_df['var_value']) / \
                        np.log(PathSet.DEPART_EARLY_PENALTY_LOG_BASE)
        elif PathSet.DEPART_EARLY_GROWTH_TYPE == PathSet.LOGISTIC_GROWTH_MODEL:
            max_integral = (PathSet.DEPART_EARLY_LOGIT_MAX / PathSet.DEPART_EARLY_GROWTH_RATE) * \
                np.log(np.exp(PathSet.DEPART_EARLY_GROWTH_RATE * cost_accegr_df['var_value']) + np.exp(PathSet.DEPART_EARLY_GROWTH_RATE * PathSet.DEPART_EARLY_SIGMOID_MID))
            min_integral = (PathSet.DEPART_EARLY_LOGIT_MAX / PathSet.DEPART_EARLY_GROWTH_RATE) * np.log(1 + np.exp(PathSet.DEPART_EARLY_GROWTH_RATE * PathSet.DEPART_EARLY_SIGMOID_MID))
            cost_accegr_df.loc[
                (cost_accegr_df[PathSet.WEIGHTS_COLUMN_WEIGHT_NAME] == "depart_early_cost_min") &
                (cost_accegr_df['var_value'] > 0), 'var_value'] = max_integral - min_integral

        #else (linear): Don't need to do anything if it is linear

        # Remember calculus, we've got to get the area under the curve... Integrals!!!
        if PathSet.ARRIVE_LATE_GROWTH_TYPE == PathSet.EXP_GROWTH_MODEL:
            # Growth Function: (1+Growth Rate)**Minutes Late
            # Integrated Growth Function: ((1 + Growth Rate) ** Minutes Late - 1) / LN(1 + Growth Rate), dx=Penalty Minutes
            cost_accegr_df.loc[(cost_accegr_df[PathSet.WEIGHTS_COLUMN_WEIGHT_NAME] == "arrive_late_cost_min") &
                               (cost_accegr_df['var_value'] > 0), 'var_value'] = \
                ((1 + PathSet.ARRIVE_LATE_GROWTH_RATE) ** cost_accegr_df['var_value'] - 1) / np.log(1 + PathSet.ARRIVE_LATE_GROWTH_RATE)
        elif PathSet.ARRIVE_LATE_GROWTH_TYPE == PathSet.LOGARITHMIC_GROWTH_MODEL:
            # Growth Function: Growth Rate * LOG((Penalty Minutes + 1), Log Base)
            # Integrated Growth Function: Growth Rate * ((Penalty Minutes + 1) * LN(Penalty Minutes + 1) - Penalty Minutes) / LN(Penalty Log Base), dx=Penalty Minutes
            cost_accegr_df.loc[(cost_accegr_df[PathSet.WEIGHTS_COLUMN_WEIGHT_NAME] == "arrive_late_cost_min") &
                               (cost_accegr_df['var_value'] > 0), 'var_value'] = \
                PathSet.ARRIVE_LATE_GROWTH_RATE *  \
                    ((cost_accegr_df['var_value'] + 1) * np.log(cost_accegr_df['var_value'] + 1) - cost_accegr_df['var_value']) / \
                        np.log(PathSet.ARRIVE_LATE_PENALTY_LOG_BASE)
        elif PathSet.ARRIVE_LATE_GROWTH_TYPE == PathSet.LOGISTIC_GROWTH_MODEL:
            max_integral = (PathSet.ARRIVE_LATE_LOGIT_MAX / PathSet.ARRIVE_LATE_GROWTH_RATE) * \
                           np.log(np.exp(PathSet.ARRIVE_LATE_GROWTH_RATE * cost_accegr_df[
                               'var_value']) + np.exp(PathSet.ARRIVE_LATE_GROWTH_RATE * PathSet.ARRIVE_LATE_SIGMOID_MID))
            min_integral = (PathSet.ARRIVE_LATE_LOGIT_MAX / PathSet.ARRIVE_LATE_GROWTH_RATE) * np.log(1 + np.exp(PathSet.ARRIVE_LATE_GROWTH_RATE * PathSet.ARRIVE_LATE_SIGMOID_MID))
            cost_accegr_df.loc[(cost_accegr_df[PathSet.WEIGHTS_COLUMN_WEIGHT_NAME] == "depart_early_cost_min") &
                (cost_accegr_df['var_value'] > 0), 'var_value'] = max_integral - min_integral
        # else (linear): Don't need to do anything if it is linear

        assert 0 == cost_accegr_df[(cost_accegr_df[PathSet.WEIGHTS_COLUMN_WEIGHT_NAME].isin(["depart_early_cost_min","arrive_late_cost_min"])) & \
                                   (cost_accegr_df['var_value'].isnull())].shape[0]
        assert 0 == cost_accegr_df[(cost_accegr_df[PathSet.WEIGHTS_COLUMN_WEIGHT_NAME].isin(["depart_early_cost_min", "arrive_late_cost_min"])) & \
                                   (cost_accegr_df['var_value']<0)].shape[0]

        if len(Assignment.TRACE_IDS) > 0:
            FastTripsLogger.debug("cost_accegr_df trace\n%s\ndtypes=\n%s" % (cost_accegr_df.loc[cost_accegr_df[Passenger.TRIP_LIST_COLUMN_TRACE]==True].to_string(), str(cost_accegr_df.dtypes)))

        missing_accegr_costs = cost_accegr_df.loc[ pd.isnull(cost_accegr_df["var_value"]) ]
        error_accegr_msg = "Missing %d out of %d access/egress var_value values" % (len(missing_accegr_costs), len(cost_accegr_df))
        FastTripsLogger.debug(error_accegr_msg)

        if len(missing_accegr_costs) > 0:
            error_accegr_msg += "\n%s" % missing_accegr_costs.head(10).to_string()
            FastTripsLogger.fatal(error_accegr_msg)

        ##################### Next, handle Transit Trip link costs


        # set the fare var_values for split_first only
        cost_trip_df.loc[(cost_trip_df[PathSet.WEIGHTS_COLUMN_WEIGHT_NAME] == "fare")&(cost_trip_df["split_first"]==True), "var_value"]  = cost_trip_df[Assignment.SIM_COL_PAX_FARE]
        cost_trip_df.loc[(cost_trip_df[PathSet.WEIGHTS_COLUMN_WEIGHT_NAME] == "fare")&(cost_trip_df["split_first"]==False), "var_value"] = 0

        if len(Assignment.TRACE_IDS) > 0:
            FastTripsLogger.debug("cost_trip_df trace\n%s\ndtypes=\n%s" % (cost_trip_df.loc[cost_trip_df[Passenger.TRIP_LIST_COLUMN_TRACE]==True].to_string(), str(cost_trip_df.dtypes)))

        # if there's a board time, in_vehicle_time = new_B_time - board_time
        #               otherwise, in_vehicle_time = B time - A time (for when we split)
        cost_trip_df.loc[(cost_trip_df[PathSet.WEIGHTS_COLUMN_WEIGHT_NAME] == "in_vehicle_time_min")&pd.notnull(cost_trip_df[Assignment.SIM_COL_PAX_BOARD_TIME]), "var_value"] = \
            (cost_trip_df[Assignment.SIM_COL_PAX_B_TIME] - cost_trip_df[Assignment.SIM_COL_PAX_BOARD_TIME])/np.timedelta64(1,'m')
        cost_trip_df.loc[(cost_trip_df[PathSet.WEIGHTS_COLUMN_WEIGHT_NAME] == "in_vehicle_time_min")& pd.isnull(cost_trip_df[Assignment.SIM_COL_PAX_BOARD_TIME]), "var_value"] = \
            (cost_trip_df[Assignment.SIM_COL_PAX_B_TIME] - cost_trip_df[Assignment.SIM_COL_PAX_A_TIME])/np.timedelta64(1,'m')

        # if in vehicle time is less than 0 then off by 1 day error
        cost_trip_df.loc[(cost_trip_df[PathSet.WEIGHTS_COLUMN_WEIGHT_NAME] == "in_vehicle_time_min")&(cost_trip_df["var_value"]<0), "var_value"] = cost_trip_df["var_value"] + (24*60)

        # if there's a board time, wait time = board_time - A time
        #               otherwise, wait time = 0 (for when we split transit links)
        cost_trip_df.loc[(cost_trip_df[PathSet.WEIGHTS_COLUMN_WEIGHT_NAME] == "wait_time_min")&pd.notnull(cost_trip_df[Assignment.SIM_COL_PAX_BOARD_TIME]), "var_value"] = \
            (cost_trip_df[Assignment.SIM_COL_PAX_BOARD_TIME] - cost_trip_df[Assignment.SIM_COL_PAX_A_TIME])/np.timedelta64(1,'m')
        cost_trip_df.loc[(cost_trip_df[PathSet.WEIGHTS_COLUMN_WEIGHT_NAME] == "wait_time_min")& pd.isnull(cost_trip_df[Assignment.SIM_COL_PAX_BOARD_TIME]), "var_value"] = 0

        # which overcap column to use?
        overcap_col = Trip.SIM_COL_VEH_OVERCAP
        if Assignment.MSA_RESULTS and Trip.SIM_COL_VEH_MSA_OVERCAP in list(cost_trip_df.columns.values): overcap_col = Trip.SIM_COL_VEH_MSA_OVERCAP

        # at cap is a binary, 1 if overcap >= 0 and they're not one of the lucky few that boarded
        cost_trip_df["at_capacity"] = 0.0
        if Assignment.SIM_COL_PAX_BOARD_STATE in list(cost_trip_df.columns.values):
            cost_trip_df.loc[ (cost_trip_df[overcap_col] >= 0)&
                              (cost_trip_df[Assignment.SIM_COL_PAX_BOARD_STATE] != "board_easy")&
                              (cost_trip_df[Assignment.SIM_COL_PAX_BOARD_STATE] != "boarded"), "at_capacity" ] = 1.0
        else:
            cost_trip_df.loc[ (cost_trip_df[overcap_col] >= 0)                               , "at_capacity" ] = 1.0

        cost_trip_df.loc[cost_trip_df[PathSet.WEIGHTS_COLUMN_WEIGHT_NAME] == "at_capacity"    , "var_value"] = cost_trip_df["at_capacity"]
        cost_trip_df.loc[cost_trip_df[PathSet.WEIGHTS_COLUMN_WEIGHT_NAME] == "overcap"        , "var_value"] = cost_trip_df[overcap_col]
        # overcap shouldn't be negative
        cost_trip_df.loc[ (cost_trip_df[PathSet.WEIGHTS_COLUMN_WEIGHT_NAME] == "overcap")&(cost_trip_df["var_value"]<0), "var_value"] = 0.0

        if len(Assignment.TRACE_IDS) > 0:
            FastTripsLogger.debug("cost_trip_df trace\n%s\ndtypes=\n%s" % (cost_trip_df.loc[cost_trip_df[Passenger.TRIP_LIST_COLUMN_TRACE]==True].to_string(), str(cost_trip_df.dtypes)))

        missing_trip_costs = cost_trip_df.loc[ pd.isnull(cost_trip_df["var_value"]) ]
        error_trip_msg = "Missing %d out of %d transit trip var_value values" % (len(missing_trip_costs), len(cost_trip_df))
        FastTripsLogger.debug(error_trip_msg)

        if len(missing_trip_costs) > 0:
            error_trip_msg += "\n%s" % missing_trip_costs.head(10).to_string()
            FastTripsLogger.fatal(error_trip_msg)

        ##################### Finally, handle Transfer link costs
        cost_transfer_df = transfers.add_transfer_attributes(cost_transfer_df, pathset_links_df)
        cost_transfer_df.loc[cost_transfer_df[PathSet.WEIGHTS_COLUMN_WEIGHT_NAME] == "walk_time_min", "var_value"] = cost_transfer_df[Passenger.PF_COL_LINK_TIME]/np.timedelta64(1,'m')

        # any numeric column can be used
        for colname in list(cost_transfer_df.select_dtypes(include=['float64','int64']).columns.values):
            FastTripsLogger.debug("Using numeric column %s" % colname)
            cost_transfer_df.loc[cost_transfer_df[PathSet.WEIGHTS_COLUMN_WEIGHT_NAME] == colname, "var_value"] = cost_transfer_df[colname]

        # make zero walk transfers have default var_values 0
        cost_transfer_df.loc[ (cost_transfer_df[PathSet.WEIGHTS_COLUMN_WEIGHT_NAME] != "transfer_penalty")&
                              (cost_transfer_df["A_id_num"]==cost_transfer_df["B_id_num"]), "var_value"] = 0.0
        # zero walk transfers have a transfer penalty although they're not otherwise configured
        cost_transfer_df.loc[ (cost_transfer_df[PathSet.WEIGHTS_COLUMN_WEIGHT_NAME] == "transfer_penalty")&
                              (pd.isnull(cost_transfer_df["var_value"])), "var_value"] = 1.0

        # FastTripsLogger.debug("cost_transfer_df=\n%s\ndtypes=\n%s" % (cost_transfer_df.head().to_string(), str(cost_transfer_df.dtypes)))

        missing_transfer_costs = cost_transfer_df.loc[ pd.isnull(cost_transfer_df["var_value"]) ]
        error_transfer_msg = "Missing %d out of %d transfer var_value values" % (len(missing_transfer_costs), len(cost_transfer_df))
        FastTripsLogger.debug(error_transfer_msg)

        if len(missing_transfer_costs) > 0:
            error_transfer_msg += "\n%s" % missing_transfer_costs.head(10).to_string()
            FastTripsLogger.fatal(error_transfer_msg)

        # abort here if we're missing anything
        if len(missing_accegr_costs) + len(missing_trip_costs) + len(missing_transfer_costs) > 0:
            raise NotImplementedError("Missing var_values; See log")

        ##################### Put them back together into a single dataframe
        cost_columns = [Passenger.TRIP_LIST_COLUMN_PERSON_ID,
                        Passenger.TRIP_LIST_COLUMN_PERSON_TRIP_ID,
                        Passenger.TRIP_LIST_COLUMN_TRIP_LIST_ID_NUM,
                        Passenger.TRIP_LIST_COLUMN_TRACE,
                        Passenger.TRIP_LIST_COLUMN_USER_CLASS,
                        Passenger.TRIP_LIST_COLUMN_PURPOSE,
                        Passenger.TRIP_LIST_COLUMN_VOT,
                        Passenger.PF_COL_PATH_NUM,
                        Passenger.PF_COL_LINK_NUM,
                        PathSet.WEIGHTS_COLUMN_DEMAND_MODE_TYPE,
                        PathSet.WEIGHTS_COLUMN_DEMAND_MODE,
                        PathSet.WEIGHTS_COLUMN_SUPPLY_MODE,
                        PathSet.WEIGHTS_COLUMN_SUPPLY_MODE_NUM,
                        PathSet.WEIGHTS_COLUMN_WEIGHT_NAME,
                        PathSet.WEIGHTS_COLUMN_WEIGHT_VALUE,
                        "var_value",
                        Assignment.SIM_COL_MISSED_XFER,
                        Assignment.SIM_COL_PAX_BUMP_ITER,
                        Assignment.SIM_COL_PAX_FARE]
        cost_accegr_df   = cost_accegr_df[cost_columns]
        cost_trip_df     = cost_trip_df[cost_columns]
        cost_transfer_df = cost_transfer_df[cost_columns]
        cost_df          = pd.concat([cost_accegr_df, cost_trip_df, cost_transfer_df], axis=0)

        # FastTripsLogger.debug("calculate_cost: cost_df=\n%s\ndtypes=\n%s" % (cost_df.to_string(), str(cost_df.dtypes)))

        # linkcost = weight x variable
        cost_df[Assignment.SIM_COL_PAX_COST] = cost_df["var_value"]*cost_df[PathSet.WEIGHTS_COLUMN_WEIGHT_VALUE]

        # TODO: option: make these more subtle?
        # missed_xfer has huge cost
        cost_df.loc[cost_df[Assignment.SIM_COL_MISSED_XFER  ]==1, Assignment.SIM_COL_PAX_COST] = PathSet.HUGE_COST
        # bump iter means over capacity
        cost_df.loc[cost_df[Assignment.SIM_COL_PAX_BUMP_ITER]>=0, Assignment.SIM_COL_PAX_COST] = PathSet.HUGE_COST

        cost_df.sort_values([Passenger.TRIP_LIST_COLUMN_PERSON_ID,
                             Passenger.TRIP_LIST_COLUMN_PERSON_TRIP_ID,
                             Passenger.PF_COL_PATH_NUM,
                             Passenger.PF_COL_LINK_NUM], inplace=True)
        FastTripsLogger.debug("calculate_cost: cost_df\n%s" % str(cost_df.loc[cost_df[Passenger.TRIP_LIST_COLUMN_TRACE]==True]))

        # verify all costs are non-negative
        if cost_df[Assignment.SIM_COL_PAX_COST].min() < 0:
            msg = "calculate_cost: Negative costs found:\n%s" % cost_df.loc[ cost_df[Assignment.SIM_COL_PAX_COST]<0 ].to_string()
            FastTripsLogger.fatal(msg)
            raise UnexpectedError(msg)

        ###################### sum linkcost to links
        cost_link_df = cost_df[[Passenger.TRIP_LIST_COLUMN_PERSON_ID,
                                Passenger.TRIP_LIST_COLUMN_PERSON_TRIP_ID,
                                Passenger.TRIP_LIST_COLUMN_TRIP_LIST_ID_NUM,
                                Passenger.TRIP_LIST_COLUMN_TRACE,
                                Passenger.PF_COL_PATH_NUM,
                                Passenger.PF_COL_LINK_NUM,
                                Assignment.SIM_COL_PAX_COST]].groupby(
                                   [Passenger.TRIP_LIST_COLUMN_TRIP_LIST_ID_NUM, # sort by this first
                                    Passenger.TRIP_LIST_COLUMN_PERSON_ID,
                                    Passenger.TRIP_LIST_COLUMN_PERSON_TRIP_ID,
                                    Passenger.TRIP_LIST_COLUMN_TRACE,
                                    Passenger.PF_COL_PATH_NUM,
                                    Passenger.PF_COL_LINK_NUM]).aggregate('sum').reset_index()
        if len(Assignment.TRACE_IDS) > 0:
            FastTripsLogger.debug("calculate_cost: cost_link_df trace\n%s" % str(cost_link_df.loc[cost_link_df[Passenger.TRIP_LIST_COLUMN_TRACE]==True]))
        # join to pathset_links_df
        pathset_links_df = pd.merge(left =pathset_links_df,
                                        right=cost_link_df,
                                        how  ="left",
                                        on   =[Passenger.TRIP_LIST_COLUMN_PERSON_ID,
                                               Passenger.TRIP_LIST_COLUMN_PERSON_TRIP_ID,
                                               Passenger.TRIP_LIST_COLUMN_TRIP_LIST_ID_NUM,
                                               Passenger.TRIP_LIST_COLUMN_TRACE,
                                               Passenger.PF_COL_PATH_NUM,
                                               Passenger.PF_COL_LINK_NUM])
        if len(Assignment.TRACE_IDS) > 0:
            FastTripsLogger.debug("calculate_cost: pathset_links_df trace\n%s" % str(pathset_links_df.loc[pathset_links_df[Passenger.TRIP_LIST_COLUMN_TRACE]==True]))

        ###################### overlap calcs
        full_overlap_df = None
        if PathSet.OVERLAP_VARIABLE != PathSet.OVERLAP_NONE:
            full_overlap_df = PathSet.calculate_overlap(pathset_links_to_use)

        ###################### sum linkcost to paths
        cost_link_df.drop([Passenger.PF_COL_LINK_NUM], axis=1, inplace=True)
        cost_path_df = cost_link_df.groupby([Passenger.TRIP_LIST_COLUMN_TRIP_LIST_ID_NUM, # order by this
                                             Passenger.TRIP_LIST_COLUMN_PERSON_ID,
                                             Passenger.TRIP_LIST_COLUMN_PERSON_TRIP_ID,
                                             Passenger.TRIP_LIST_COLUMN_TRACE,
                                             Passenger.PF_COL_PATH_NUM]).aggregate('sum').reset_index()
        if len(Assignment.TRACE_IDS) > 0:
            FastTripsLogger.debug("calculate_cost: cost_path_df trace\n%s" % str(cost_path_df.loc[cost_path_df[Passenger.TRIP_LIST_COLUMN_TRACE]==True]))
        # join to pathset_paths_df
        pathset_paths_df = pd.merge(left =pathset_paths_df,
                                        right=cost_path_df,
                                        how  ="left",
                                        on   =[Passenger.TRIP_LIST_COLUMN_PERSON_ID,
                                               Passenger.TRIP_LIST_COLUMN_PERSON_TRIP_ID,
                                               Passenger.TRIP_LIST_COLUMN_TRIP_LIST_ID_NUM,
                                               Passenger.TRIP_LIST_COLUMN_TRACE,
                                               Passenger.PF_COL_PATH_NUM])

        if PathSet.OVERLAP_VARIABLE == PathSet.OVERLAP_NONE:
            pathset_paths_df[Assignment.SIM_COL_PAX_LNPS] = 0
        else:
            pathset_paths_df = pd.merge(left =pathset_paths_df,
                                            right=full_overlap_df,
                                            how  ="left",
                                            on   =[Passenger.TRIP_LIST_COLUMN_PERSON_ID,
                                                   Passenger.TRIP_LIST_COLUMN_PERSON_TRIP_ID,
                                                   Passenger.TRIP_LIST_COLUMN_TRIP_LIST_ID_NUM,
                                                   Passenger.TRIP_LIST_COLUMN_TRACE,
                                                   Passenger.PF_COL_PATH_NUM])
        if len(Assignment.TRACE_IDS) > 0:
            FastTripsLogger.debug("calculate_cost: pathset_paths_df trace\n%s" % str(pathset_paths_df.loc[pathset_paths_df[Passenger.TRIP_LIST_COLUMN_TRACE]==True]))

        ###################### logsum and probabilities
        pathset_paths_df["logsum_component"] = np.exp((STOCH_DISPERSION)*(-1.0*pathset_paths_df[Assignment.SIM_COL_PAX_COST] + pathset_paths_df[Assignment.SIM_COL_PAX_LNPS]))

        # sum across all paths
        pathset_logsum_df = pathset_paths_df[[Passenger.TRIP_LIST_COLUMN_PERSON_ID,
                                              Passenger.TRIP_LIST_COLUMN_PERSON_TRIP_ID,
                                              Passenger.TRIP_LIST_COLUMN_TRIP_LIST_ID_NUM,"logsum_component"]].groupby(
                                [Passenger.TRIP_LIST_COLUMN_TRIP_LIST_ID_NUM, # sort by this
                                 Passenger.TRIP_LIST_COLUMN_PERSON_ID,
                                 Passenger.TRIP_LIST_COLUMN_PERSON_TRIP_ID]).aggregate('sum').reset_index()
        pathset_logsum_df.rename(columns={"logsum_component":"logsum"}, inplace=True)
        pathset_paths_df = pd.merge(left=pathset_paths_df,
                                        right=pathset_logsum_df,
                                        how="left")
        pathset_paths_df[Assignment.SIM_COL_PAX_PROBABILITY] = pathset_paths_df["logsum_component"]/pathset_paths_df["logsum"]

        if len(Assignment.TRACE_IDS) > 0:
            FastTripsLogger.debug("calculate_cost: pathset_paths_df trace\n%s" % str(pathset_paths_df.loc[pathset_paths_df[Passenger.TRIP_LIST_COLUMN_TRACE]==True]))

        # Note: the path finding costs won't match the costs here because missed transfers are already calculated here
        # It would be good to have some sanity checking that theyre aligned otherwise though to make sure we're
        # calculating costs consistently
        return (pathset_paths_df, pathset_links_df)

    @staticmethod
    def calculate_overlap(pathset_links_to_use):
        """
        Given a set of pathset links, returns a the results of overlap calculations.

        This return dataframe will have colums person_id, person_trip_id, pathnum, and ln_PS
        """
        from .Assignment import Assignment

        FastTripsLogger.debug("calculate_overlap() pathset_links_to_use (%d) head=\n%s" % (len(pathset_links_to_use), str(pathset_links_to_use.head(30))))
        # CHUNKING because we run into memory problems
        # TODO: figure out more sophisticated chunk size
        chunk_list = pathset_links_to_use[[Passenger.TRIP_LIST_COLUMN_TRIP_LIST_ID_NUM]].drop_duplicates().reset_index(drop=True)
        num_chunks = len(chunk_list)/PathSet.OVERLAP_CHUNK_SIZE + 1
        chunk_list["chunk_num"] = np.floor_divide(chunk_list.index, PathSet.OVERLAP_CHUNK_SIZE)
        FastTripsLogger.debug("calculate_overlap() chunk_list size=%d head=\n%s\ntail=\n%s" % (len(chunk_list), chunk_list.head().to_string(), chunk_list.tail().to_string()))
        pathset_links_to_use = pd.merge(left  =pathset_links_to_use,
                                            right =chunk_list,
                                            how   ='left')
        FastTripsLogger.debug("calculate_overlap() mem_use=%s pathset_links_to_use has length %d, head=\n%s" % (Util.get_process_mem_use_str(),
                              len(pathset_links_to_use), pathset_links_to_use.head().to_string()))
        full_overlap_df = pd.DataFrame()

        for chunk_num in range(num_chunks):

            # get the person trips in the chunk
            overlap_df = pathset_links_to_use.loc[ pathset_links_to_use["chunk_num"] == chunk_num]

            FastTripsLogger.info("          Calculating overlap for chunk %4d/%4d (len %6d);  mem_use=%8s" % (chunk_num+1, num_chunks, len(overlap_df), Util.get_process_mem_use_str()))

            overlap_df = overlap_df[[Passenger.TRIP_LIST_COLUMN_PERSON_ID,
                                     Passenger.TRIP_LIST_COLUMN_PERSON_TRIP_ID,
                                     Passenger.TRIP_LIST_COLUMN_TRIP_LIST_ID_NUM,
                                     Passenger.TRIP_LIST_COLUMN_TRACE,
                                     Passenger.PF_COL_PATH_NUM,
                                     Passenger.PF_COL_LINK_NUM,
                                     "A_id_num","B_id_num",
                                     Route.ROUTES_COLUMN_MODE,
                                     "new_linktime",
                                     Assignment.SIM_COL_PAX_DISTANCE]].copy()
            # get ready to count, time, dist to path and add path sum version to overlap_df -- this is L
            FastTripsLogger.debug("calculate_overlap() chunk_num %d: mem_use=%s overlap_df has length %d, head=\n%s" %
                                  (chunk_num+1, Util.get_process_mem_use_str(), len(overlap_df), overlap_df.head().to_string()))

            # sum to path
            overlap_df["count"] = 1
            overlap_path_df = overlap_df.groupby([Passenger.TRIP_LIST_COLUMN_TRIP_LIST_ID_NUM, # sort by this
                                                  Passenger.TRIP_LIST_COLUMN_PERSON_ID,
                                                  Passenger.TRIP_LIST_COLUMN_PERSON_TRIP_ID,
                                                  Passenger.TRIP_LIST_COLUMN_TRACE,
                                                  Passenger.PF_COL_PATH_NUM]).aggregate({'count':'sum','new_linktime':'sum',Assignment.SIM_COL_PAX_DISTANCE:'sum'}).reset_index(drop=False)
            overlap_path_df.rename(columns={"count":"path_count", "new_linktime":"path_time", Assignment.SIM_COL_PAX_DISTANCE:"path_distance"}, inplace=True)
            overlap_df.drop(["count"], axis=1, inplace=True)

            FastTripsLogger.debug("calculate_overlap() chunk_num %d: Added path summed count,time,distance. mem_use=%s overlap_path_df has length %d, head=\n%s" %
                                  (chunk_num+1, Util.get_process_mem_use_str(), len(overlap_path_df), overlap_path_df.head().to_string()))

            # add the path summed variables to the link dataframe
            overlap_df = pd.merge(overlap_df, overlap_path_df,
                                      how="left",
                                      on=[Passenger.TRIP_LIST_COLUMN_PERSON_ID,
                                          Passenger.TRIP_LIST_COLUMN_PERSON_TRIP_ID,
                                          Passenger.TRIP_LIST_COLUMN_TRIP_LIST_ID_NUM,
                                          Passenger.TRIP_LIST_COLUMN_TRACE,
                                          Passenger.PF_COL_PATH_NUM])
            del overlap_path_df # we're done with this

            # outer join on trip_list_id_num means when they match, we'll get a cartesian product of the links
            overlap_df = pd.merge(overlap_df, overlap_df.copy(),
                                      on=[Passenger.TRIP_LIST_COLUMN_PERSON_ID,
                                          Passenger.TRIP_LIST_COLUMN_PERSON_TRIP_ID,
                                          Passenger.TRIP_LIST_COLUMN_TRIP_LIST_ID_NUM,
                                          Passenger.TRIP_LIST_COLUMN_TRACE], how="outer")

            # count matches -- matching A,B,mode
            overlap_df["match"] = 0
            overlap_df.loc[ (overlap_df["A_id_num_x"]==overlap_df["A_id_num_y"])&
                            (overlap_df["B_id_num_x"]==overlap_df["B_id_num_y"])&
                            (overlap_df["mode_x"    ]==overlap_df["mode_y"    ])  , "match"] = 1

            if PathSet.OVERLAP_VARIABLE == PathSet.OVERLAP_COUNT:
                overlap_df["link_prop_x"] = 1.0/overlap_df["path_count_x"]                         # l_a/L_i
                overlap_df["pathlen_x_y"] = overlap_df["path_count_x"]/overlap_df["path_count_y"]  # L_i/L_j
            elif PathSet.OVERLAP_VARIABLE == PathSet.OVERLAP_TIME:
                overlap_df["link_prop_x"] = overlap_df["new_linktime_x"]/overlap_df["path_time_x"] # l_a/L_i
                overlap_df["pathlen_x_y"] = overlap_df["path_time_x"]/overlap_df["path_time_y"]    # L_i/L_j
            elif PathSet.OVERLAP_VARIABLE == PathSet.OVERLAP_DISTANCE:
                overlap_df["link_prop_x"] = overlap_df["distance_x"]/overlap_df["path_distance_x"] # l_a/L_i
                overlap_df["pathlen_x_y"] = overlap_df["path_distance_x"]/overlap_df["path_distance_y"]    # L_i/L_j

            overlap_df["pathlen_x_y_scale"] = overlap_df[["pathlen_x_y"]].pow(PathSet.OVERLAP_SCALE_PARAMETER)  # (L_i/L_j)^gamma
            # zero it out if it's not a match
            overlap_df.loc[overlap_df["match"]==0, "pathlen_x_y_scale"] = 0
            # now pathlen_x_y_scale = (L_i/L_j)^gamma x delta_aj

            if len(Assignment.TRACE_IDS) > 0:
                FastTripsLogger.debug("calculate_overlap(): overlap_df trace\n%s" % str(overlap_df.loc[overlap_df[Passenger.TRIP_LIST_COLUMN_TRACE]==True]))

            # debug
            # overlap_df_temp = overlap_df.groupby([Passenger.TRIP_LIST_COLUMN_PERSON_TRIP_ID, "pathnum_x","linknum_x","link_prop_x","pathnum_y"]).aggregate({"match":"sum", "pathlen_x_y_scale":"sum"})
            # FastTripsLogger.debug("calculate_cost: overlap_df_temp\n%s" % str(overlap_df_temp.head(50)))

            # group by pathnum_x, linknum_x -- so this sums over paths P_j in equation (or pathnum_y here)
            overlap_df = overlap_df.groupby([Passenger.TRIP_LIST_COLUMN_TRIP_LIST_ID_NUM,  # sort by this
                                             Passenger.TRIP_LIST_COLUMN_PERSON_ID,
                                             Passenger.TRIP_LIST_COLUMN_PERSON_TRIP_ID,
                                             Passenger.TRIP_LIST_COLUMN_TRACE,
                                             "pathnum_x","linknum_x","link_prop_x"]).aggregate({"pathlen_x_y_scale":"sum"}).reset_index()
            # now pathlen_x_y_scale = SUM_j (L_i/L_j)^gamma x delta_aj
            overlap_df["PS"] = overlap_df["link_prop_x"]/overlap_df["pathlen_x_y_scale"]  # l_a/L_i * 1/(SUM_j (L_i/L_j)^gamma x delta_aj)
            if len(Assignment.TRACE_IDS) > 0:
                FastTripsLogger.debug("calculate_overlap() trace overlap_df\n%s" % str(overlap_df.loc[overlap_df[Passenger.TRIP_LIST_COLUMN_TRACE]==True]))

            FastTripsLogger.debug("calculate_overlap() chunk_num %d: Cartesian product of links. mem_use=%s overlap_df has length %d, head=\n%s" %
                                  (chunk_num+1, Util.get_process_mem_use_str(), len(overlap_df), overlap_df.head().to_string()))

            # sum across link in path
            overlap_df = overlap_df.groupby([Passenger.TRIP_LIST_COLUMN_TRIP_LIST_ID_NUM, # preserve ordering
                                             Passenger.TRIP_LIST_COLUMN_PERSON_ID,
                                             Passenger.TRIP_LIST_COLUMN_PERSON_TRIP_ID,
                                             Passenger.TRIP_LIST_COLUMN_TRACE,"pathnum_x"]).aggregate({"PS":"sum"}).reset_index(drop=False)

            # Check all pathsizes are in [0,1]
            min_PS = overlap_df["PS"].min()
            max_PS = overlap_df["PS"].max()
            FastTripsLogger.debug("PathSize min=%f max=%f" % (min_PS, max_PS))
            if min_PS < 0:
                FastTripsLogger.fatal("Min pathsize = %f < 0:\n%s" % (min_PS, overlap_df.loc[overlap_df["PS"]==min_PS].to_string()))
            if max_PS > 1.0001:
                FastTripsLogger.fatal("Max pathsize = %f > 1:\n%s" % (max_PS, overlap_df.loc[overlap_df["PS"]==max_PS].to_string()))

            overlap_df[Assignment.SIM_COL_PAX_LNPS] = np.log(overlap_df["PS"])
            if len(Assignment.TRACE_IDS) > 0:
                FastTripsLogger.debug("calculate_overlap() overlap_df trace\n%s" % str(overlap_df.loc[overlap_df[Passenger.TRIP_LIST_COLUMN_TRACE]==True]))

            # rename pathnum_x to pathnum and drop PS.  Now overlap_df has columns trip_list_id_num, pathnum, ln_PS
            overlap_df.rename(columns={"pathnum_x":Passenger.PF_COL_PATH_NUM}, inplace=True)
            overlap_df.drop(["PS"], axis=1, inplace=True) # we have ln_PS

            if len(full_overlap_df) == 0:
                full_overlap_df = overlap_df
            else:
                full_overlap_df = full_overlap_df.append(overlap_df)
            FastTripsLogger.debug("calculate_overlap() chunk_num %d: mem_use=%s full_overlap_df has length %d" % (chunk_num+1, Util.get_process_mem_use_str(), len(full_overlap_df)))

        FastTripsLogger.debug("calculate_overlap() complete: full_overlap_df head=\n%s" % full_overlap_df.head(30))

        return full_overlap_df<|MERGE_RESOLUTION|>--- conflicted
+++ resolved
@@ -84,12 +84,9 @@
     #: into A-B-C-D-E for overlap calculations?
     OVERLAP_SPLIT_TRANSIT           = None
 
-<<<<<<< HEAD
     ARRIVE_EARLY_WEIGHT_NAME        = 'arrive_early_min'
     DEPART_LATE_WEIGHT_NAME         = 'depart_late_min'
 
-=======
->>>>>>> 7f0b25a0
     #: Allow departures and arrivals before / after preferred time
     ARRIVE_LATE_MIN                 = datetime.timedelta(minutes = 0)
     DEPART_EARLY_MIN                = datetime.timedelta(minutes = 0)
