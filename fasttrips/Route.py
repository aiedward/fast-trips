__copyright__ = "Copyright 2015 Contributing Entities"
__license__   = """
    Licensed under the Apache License, Version 2.0 (the "License");
    you may not use this file except in compliance with the License.
    You may obtain a copy of the License at

        http://www.apache.org/licenses/LICENSE-2.0

    Unless required by applicable law or agreed to in writing, software
    distributed under the License is distributed on an "AS IS" BASIS,
    WITHOUT WARRANTIES OR CONDITIONS OF ANY KIND, either express or implied.
    See the License for the specific language governing permissions and
    limitations under the License.
"""
import datetime, os
import numpy,pandas

from .Error  import NetworkInputError,NotImplementedError
from .Logger import FastTripsLogger
from .Util   import Util

class Route(object):
    """
    Route class.

    One instance represents all of the Routes.

    Stores route information in :py:attr:`Route.routes_df` and agency information in
    :py:attr:`Route.agencies_df`. Each are instances of :py:class:`pandas.DataFrame`.

    Fare information is in :py:attr:`Route.fare_attrs_df`, :py:attr:`Route.fare_rules_df` and
    :py:attr:`Route.fare_transfer_rules_df`.
    """

    #: File with fasttrips routes information (this extends the
    #: `gtfs routes <https://github.com/osplanning-data-standards/GTFS-PLUS/blob/master/files/routes.md>`_ file).
    #: See `routes_ft specification <https://github.com/osplanning-data-standards/GTFS-PLUS/blob/master/files/routes_ft.md>`_.
    INPUT_ROUTES_FILE                       = "routes_ft.txt"
    #: gtfs Routes column name: Unique identifier
    ROUTES_COLUMN_ROUTE_ID                  = "route_id"
    #: gtfs Routes column name: Short name
    ROUTES_COLUMN_ROUTE_SHORT_NAME          = "route_short_name"
    #: gtfs Routes column name: Long name
    ROUTES_COLUMN_ROUTE_LONG_NAME           = "route_long_name"
    #: gtfs Routes column name: Route type
    ROUTES_COLUMN_ROUTE_TYPE                = "route_type"
    #: gtfs Routes column name: Agency ID
    ROUTES_COLUMN_AGENCY_ID                 = "agency_id"
    #: fasttrips Routes column name: Mode
    ROUTES_COLUMN_MODE                      = "mode"
    #: fasttrips Routes column name: Proof of Payment
    ROUTES_COLUMN_PROOF_OF_PAYMENT          = "proof_of_payment"

    # ========== Added by fasttrips =======================================================
    #: fasttrips Routes column name: Mode number
    ROUTES_COLUMN_ROUTE_ID_NUM              = "route_id_num"
    #: fasttrips Routes column name: Mode number
    ROUTES_COLUMN_MODE_NUM                  = "mode_num"
    #: fasttrips Routes column name: Mode type
    ROUTES_COLUMN_MODE_TYPE                 = "mode_type"
    #: Value for :py:attr:`Route.ROUTES_COLUMN_MODE_TYPE` column: access
    MODE_TYPE_ACCESS                        = "access"
    #: Value for :py:attr:`Route.ROUTES_COLUMN_MODE_TYPE` column: egress
    MODE_TYPE_EGRESS                        = "egress"
    #: Value for :py:attr:`Route.ROUTES_COLUMN_MODE_TYPE` column: transit
    MODE_TYPE_TRANSIT                       = "transit"
    #: Value for :py:attr:`Route.ROUTES_COLUMN_MODE_TYPE` column: transfer
    MODE_TYPE_TRANSFER                      = "transfer"
    #: Access mode numbers start from here
    MODE_NUM_START_ACCESS                   = 101
    #: Egress mode numbers start from here
    MODE_NUM_START_EGRESS                   = 201
    #: Route mode numbers start from here
    MODE_NUM_START_ROUTE                    = 301

    #: File with fasttrips fare attributes information (this *subsitutes rather than extends* the
    #: `gtfs fare_attributes <https://github.com/osplanning-data-standards/GTFS-PLUS/blob/master/files/fare_attributes_ft.md>`_ file).
    #: See `fare_attributes_ft specification <https://github.com/osplanning-data-standards/GTFS-PLUS/blob/master/files/fare_attributes_ft.md>`_.
    INPUT_FARE_ATTRIBUTES_FILE              = "fare_attributes_ft.txt"
    # fasttrips Fare attributes column name: Fare Class
    FARE_ATTR_COLUMN_FARE_CLASS             = "fare_class"
    # fasttrips Fare attributes column name: Price
    FARE_ATTR_COLUMN_PRICE                  = "price"
    # fasttrips Fare attributes column name: Currency Type
    FARE_ATTR_COLUMN_CURRENCY_TYPE          = "currency_type"
    # fasttrips Fare attributes column name: Payment Method
    FARE_ATTR_COLUMN_PAYMENT_METHOD         = "payment_method"
    # fasttrips Fare attributes column name: Transfers (number permitted on this fare)
    FARE_ATTR_COLUMN_TRANSFERS              = "transfers"

    #: File with fasttrips fare rules information (this extends the
    #: `gtfs fare_rules <https://github.com/osplanning-data-standards/GTFS-PLUS/blob/master/files/fare_rules.md>`_ file).
    #: See `fare_rules_ft specification <https://github.com/osplanning-data-standards/GTFS-PLUS/blob/master/files/fare_rules_ft.md>`_.
    INPUT_FARE_RULES_FILE                   = "fare_rules_ft.txt"
    #: fasttrips Fare rules column name: Fare ID
    FARE_RULES_COLUMN_FARE_ID               = "fare_id"
    #: GTFS fare rules column name: Route ID
    FARE_RULES_COLUMN_ROUTE_ID              = ROUTES_COLUMN_ROUTE_ID
    #: GTFS fare rules column name: Origin Zone ID
    FARE_RULES_COLUMN_ORIGIN_ID             = "origin_id"
    #: GTFS fare rules column name: Destination Zone ID
    FARE_RULES_COLUMN_DESTINATION_ID        = "destination_id"
    #: GTFS fare rules column name: Contains ID
    FARE_RULES_COLUMN_CONTAINS_ID           = "contains_id"
    #: fasttrips Fare rules column name: Fare class
    FARE_RULES_COLUMN_FARE_CLASS            = FARE_ATTR_COLUMN_FARE_CLASS
    #: fasttrips Fare rules column name: Start time for the fare. A DateTime
    FARE_RULES_COLUMN_START_TIME            = "start_time"
    #: fasttrips Fare rules column name: End time for the fare rule. A DateTime.
    FARE_RULES_COLUMN_END_TIME              = "end_time"

    # ========== Added by fasttrips =======================================================
    #: fasttrips Fare rules column name: Fare ID num
    FARE_RULES_COLUMN_FARE_ID_NUM           = "fare_id_num"
    #: fasttrips Fare rules column name: Route ID num
    FARE_RULES_COLUMN_ROUTE_ID_NUM           = ROUTES_COLUMN_ROUTE_ID_NUM
    #: fasttrips fare rules column name: Origin Zone ID number
    FARE_RULES_COLUMN_ORIGIN_ID_NUM         = "origin_id_num"
    #: fasttrips fare rules column name: Destination ID number
    FARE_RULES_COLUMN_DESTINATION_ID_NUM    = "destination_id_num"

    #: File with fasttrips fare transfer rules information.
    #: See `fare_transfer_rules specification <https://github.com/osplanning-data-standards/GTFS-PLUS/blob/master/files/fare_transfer_rules_ft.md>`_.
    INPUT_FARE_TRANSFER_RULES_FILE              = "fare_transfer_rules_ft.txt"
    #: fasttrips Fare transfer rules column name: From Fare Class
    FARE_TRANSFER_RULES_COLUMN_FROM_FARE_CLASS  = "from_fare_class"
    #: fasttrips Fare transfer rules column name: To Fare Class
    FARE_TRANSFER_RULES_COLUMN_TO_FARE_CLASS    = "to_fare_class"
    #: fasttrips Fare transfer rules column name: Is flat fee?
    FARE_TRANSFER_RULES_COLUMN_IS_FLAT_FEE      = "is_flat_fee"
    #: fasttrips Fare transfer rules column name: Transfer Rule
    FARE_TRANSFER_RULES_COLUMN_TRANSFER_RULE    = "transfer_rule"

    #: File with route ID, route ID number correspondence (and fare id num)
    OUTPUT_ROUTE_ID_NUM_FILE                    = "ft_intermediate_route_id.txt"
    #: File with fare id num, fare id, fare class, price, xfers
    OUTPUT_FARE_ID_FILE                         = "ft_intermediate_fare.txt"
    #: File with mode, mode number correspondence
    OUTPUT_MODE_NUM_FILE                        = "ft_intermediate_supply_mode_id.txt"

    def __init__(self, input_dir, output_dir, gtfs_schedule, today, stops):
        """
        Constructor.  Reads the gtfs data from the transitfeed schedule, and the additional
        fast-trips routes data from the input file in *input_dir*.
        """
        self.output_dir         = output_dir

        # Combine all gtfs Route objects to a single pandas DataFrame
        route_dicts = []
        for gtfs_route in gtfs_schedule.GetRouteList():
            route_dict = {}
            for fieldname in gtfs_route._FIELD_NAMES:
                if fieldname in gtfs_route.__dict__:
                    route_dict[fieldname] = gtfs_route.__dict__[fieldname]
            route_dicts.append(route_dict)
        self.routes_df = pandas.DataFrame(data=route_dicts)

        # Read the fast-trips supplemental routes data file
        routes_ft_df = pandas.read_csv(os.path.join(input_dir, Route.INPUT_ROUTES_FILE),
                                       dtype={Route.ROUTES_COLUMN_ROUTE_ID:object,
                                              Route.ROUTES_COLUMN_MODE    :object})
        # verify required columns are present
        routes_ft_cols = list(routes_ft_df.columns.values)
        assert(Route.ROUTES_COLUMN_ROUTE_ID     in routes_ft_cols)
        assert(Route.ROUTES_COLUMN_MODE         in routes_ft_cols)

        # verify no routes_ids are duplicated
        if routes_ft_df.duplicated(subset=[Route.ROUTES_COLUMN_ROUTE_ID]).sum()>0:
            error_msg = "Found %d duplicate %s in %s" % (routes_ft_df.duplicated(subset=[Route.ROUTES_COLUMN_ROUTE_ID]).sum(),
                                                         Route.ROUTES_COLUMN_ROUTE_ID, Route.INPUT_ROUTES_FILE)
            FastTripsLogger.fatal(error_msg)
            FastTripsLogger.fatal("\nDuplicates:\n%s" % \
                                  str(routes_ft_df.loc[routes_ft_df.duplicated(subset=[Route.ROUTES_COLUMN_ROUTE_ID])]))
            raise NetworkInputError(Route.INPUT_ROUTES_FILE, error_msg)

        # Join to the routes dataframe
        self.routes_df = pandas.merge(left=self.routes_df, right=routes_ft_df,
                                      how='left',
                                      on=Route.ROUTES_COLUMN_ROUTE_ID)
        # Get the mode list
        self.modes_df = self.routes_df[[Route.ROUTES_COLUMN_MODE]].drop_duplicates().reset_index(drop=True)
        self.modes_df[Route.ROUTES_COLUMN_MODE_NUM] = self.modes_df.index + Route.MODE_NUM_START_ROUTE
        self.modes_df[Route.ROUTES_COLUMN_MODE_TYPE] = Route.MODE_TYPE_TRANSIT

        # Join to mode numbering
        self.routes_df = Util.add_new_id(self.routes_df, Route.ROUTES_COLUMN_MODE, Route.ROUTES_COLUMN_MODE_NUM,
                                         self.modes_df,  Route.ROUTES_COLUMN_MODE, Route.ROUTES_COLUMN_MODE_NUM)

        # Route IDs are strings.  Create a unique numeric route ID.
        self.route_id_df = Util.add_numeric_column(self.routes_df[[Route.ROUTES_COLUMN_ROUTE_ID]],
                                                   id_colname=Route.ROUTES_COLUMN_ROUTE_ID,
                                                   numeric_newcolname=Route.ROUTES_COLUMN_ROUTE_ID_NUM)
        FastTripsLogger.debug("Route ID to number correspondence\n" + str(self.route_id_df.head()))
        FastTripsLogger.debug(str(self.route_id_df.dtypes))

        self.routes_df = self.add_numeric_route_id(self.routes_df,
                                                   id_colname=Route.ROUTES_COLUMN_ROUTE_ID,
                                                   numeric_newcolname=Route.ROUTES_COLUMN_ROUTE_ID_NUM)

        FastTripsLogger.debug("=========== ROUTES ===========\n" + str(self.routes_df.head()))
        FastTripsLogger.debug("\n"+str(self.routes_df.dtypes))
        FastTripsLogger.info("Read %7d %15s from %25s, %25s" %
                             (len(self.routes_df), "routes", "routes.txt", Route.INPUT_ROUTES_FILE))


        agency_dicts = []
        for gtfs_agency in gtfs_schedule.GetAgencyList():
            agency_dict = {}
            for fieldname in gtfs_agency._FIELD_NAMES:
                if fieldname in gtfs_agency.__dict__:
                    agency_dict[fieldname] = gtfs_agency.__dict__[fieldname]
            agency_dicts.append(agency_dict)
        self.agencies_df = pandas.DataFrame(data=agency_dicts)

        FastTripsLogger.debug("=========== AGENCIES ===========\n" + str(self.agencies_df.head()))
        FastTripsLogger.debug("\n"+str(self.agencies_df.dtypes))
        FastTripsLogger.info("Read %7d %15s from %25s" %
                             (len(self.agencies_df), "agencies", "agency.txt"))

        fare_attr_dicts = []
        fare_rule_dicts = []
        for gtfs_fare_attr in gtfs_schedule.GetFareAttributeList():
            fare_attr_dict = {}
            for fieldname in gtfs_fare_attr._FIELD_NAMES:
                if fieldname in gtfs_fare_attr.__dict__:
                    fare_attr_dict[fieldname] = gtfs_fare_attr.__dict__[fieldname]
            fare_attr_dicts.append(fare_attr_dict)

            for gtfs_fare_rule in gtfs_fare_attr.GetFareRuleList():
                fare_rule_dict = {}
                for fieldname in gtfs_fare_rule._FIELD_NAMES:
                    if fieldname in gtfs_fare_rule.__dict__:
                        fare_rule_dict[fieldname] = gtfs_fare_rule.__dict__[fieldname]
                fare_rule_dicts.append(fare_rule_dict)

        self.fare_attrs_df = pandas.DataFrame(data=fare_attr_dicts)

        FastTripsLogger.debug("=========== FARE ATTRIBUTES ===========\n" + str(self.fare_attrs_df.head()))
        FastTripsLogger.debug("\n"+str(self.fare_attrs_df.dtypes))
        FastTripsLogger.info("Read %7d %15s from %25s" %
                             (len(self.fare_attrs_df), "fare attributes", "fare_attributes.txt"))

        # subsitute fasttrips fare attributes
        if os.path.exists(os.path.join(input_dir, Route.INPUT_FARE_ATTRIBUTES_FILE)):
            self.fare_attrs_df = pandas.read_csv(os.path.join(input_dir, Route.INPUT_FARE_ATTRIBUTES_FILE),
                                                 dtype={Route.FARE_ATTR_COLUMN_PRICE:numpy.float64})
            # verify required columns are present
            fare_attrs_cols = list(self.fare_attrs_df.columns.values)
            assert(Route.FARE_ATTR_COLUMN_FARE_CLASS        in fare_attrs_cols)
            assert(Route.FARE_ATTR_COLUMN_PRICE             in fare_attrs_cols)
            assert(Route.FARE_ATTR_COLUMN_CURRENCY_TYPE     in fare_attrs_cols)
            assert(Route.FARE_ATTR_COLUMN_PAYMENT_METHOD    in fare_attrs_cols)
            assert(Route.FARE_ATTR_COLUMN_TRANSFERS         in fare_attrs_cols)

            FastTripsLogger.debug("===> REPLACED BY FARE ATTRIBUTES FT\n" + str(self.fare_attrs_df.head()))
            FastTripsLogger.debug("\n"+str(self.fare_attrs_df.dtypes))
            FastTripsLogger.info("Read %7d %15s from %25s" %
                                 (len(self.fare_attrs_df), "fare attributes", Route.INPUT_FARE_ATTRIBUTES_FILE))

            #: fares are by fare_class rather than by fare_id
            self.fare_by_class = True
        else:
            self.fare_by_class = False

        # Fare rules (map routes to fare_id)
        self.fare_rules_df = pandas.DataFrame(data=fare_rule_dicts)
        if len(self.fare_rules_df) > 0:
            self.fare_ids_df = Util.add_numeric_column(self.fare_rules_df[[Route.FARE_RULES_COLUMN_FARE_ID]],
                                                       id_colname=Route.FARE_RULES_COLUMN_FARE_ID,
                                                       numeric_newcolname=Route.FARE_RULES_COLUMN_FARE_ID_NUM)
            self.fare_rules_df = pandas.merge(left  =self.fare_rules_df,
                                              right =self.fare_ids_df,
                                              how   ="left")
        else:
            self.fare_ids_df = pandas.DataFrame()

        if os.path.exists(os.path.join(input_dir, Route.INPUT_FARE_RULES_FILE)):
            fare_rules_ft_df = pandas.read_csv(os.path.join(input_dir, Route.INPUT_FARE_RULES_FILE),
                                               dtype={Route.FARE_RULES_COLUMN_START_TIME:str, Route.FARE_RULES_COLUMN_END_TIME:str})
            # verify required columns are present
            fare_rules_ft_cols = list(fare_rules_ft_df.columns.values)
            assert(Route.FARE_RULES_COLUMN_FARE_ID      in fare_rules_ft_cols)
            assert(Route.FARE_RULES_COLUMN_FARE_CLASS   in fare_rules_ft_cols)
            assert(Route.FARE_RULES_COLUMN_START_TIME   in fare_rules_ft_cols)
            assert(Route.FARE_RULES_COLUMN_END_TIME     in fare_rules_ft_cols)

            # convert these to datetimes
            fare_rules_ft_df[Route.FARE_RULES_COLUMN_START_TIME] = \
                fare_rules_ft_df[Route.FARE_RULES_COLUMN_START_TIME].map(lambda x: Util.read_time(x))
            fare_rules_ft_df[Route.FARE_RULES_COLUMN_END_TIME] = \
                fare_rules_ft_df[Route.FARE_RULES_COLUMN_END_TIME].map(lambda x: Util.read_time(x, True))

<<<<<<< HEAD
            # Split fare classes so they don't overlap
            fare_rules_ft_df = self.remove_fare_class_overlap(fare_rules_ft_df)
=======
            # float version
            fare_rules_ft_df[Route.FARE_RULES_COLUMN_START_TIME_MIN] = \
                (fare_rules_ft_df[Route.FARE_RULES_COLUMN_START_TIME] - Util.SIMULATION_DAY_START)/numpy.timedelta64(1,'m')
            fare_rules_ft_df[Route.FARE_RULES_COLUMN_END_TIME_MIN] = \
                (fare_rules_ft_df[Route.FARE_RULES_COLUMN_END_TIME] - Util.SIMULATION_DAY_START)/numpy.timedelta64(1,'m')

>>>>>>> 012358b3

            # join to fare rules dataframe
            self.fare_rules_df = pandas.merge(left=self.fare_rules_df, right=fare_rules_ft_df,
                                              how='left',
                                              on=Route.FARE_RULES_COLUMN_FARE_ID)

            # add route id numbering if applicable
            if Route.FARE_RULES_COLUMN_ROUTE_ID in list(self.fare_rules_df.columns.values):
                self.fare_rules_df = self.add_numeric_route_id(self.fare_rules_df,
                                                               Route.FARE_RULES_COLUMN_ROUTE_ID,
                                                               Route.FARE_RULES_COLUMN_ROUTE_ID_NUM)
            # add origin zone numbering if applicable
            if Route.FARE_RULES_COLUMN_ORIGIN_ID in list(self.fare_rules_df.columns.values):
                self.fare_rules_df = stops.add_numeric_stop_zone_id(self.fare_rules_df,
                                                                    Route.FARE_RULES_COLUMN_ORIGIN_ID,
                                                                    Route.FARE_RULES_COLUMN_ORIGIN_ID_NUM)
            # add destination zone numbering if applicable
            if Route.FARE_RULES_COLUMN_DESTINATION_ID in list(self.fare_rules_df.columns.values):
                self.fare_rules_df = stops.add_numeric_stop_zone_id(self.fare_rules_df,
                                                                    Route.FARE_RULES_COLUMN_DESTINATION_ID,
                                                                    Route.FARE_RULES_COLUMN_DESTINATION_ID_NUM)
                # They should both be present
                # This is unlikely
                if Route.FARE_RULES_COLUMN_ORIGIN_ID not in list(self.fare_rules_df.columns.values):
                    error_str = "Fast-trips only supports both origin_id and destination_id or neither in fare rules"
                    FastTripsLogger.fatal(error_str)
                    raise NotImplementedError(error_str)

                # check for each row, either both are present or neither -- use xor, or ^
                xor_id = self.fare_rules_df.loc[ pandas.isnull(self.fare_rules_df[Route.FARE_RULES_COLUMN_ORIGIN_ID])^
                                                 pandas.isnull(self.fare_rules_df[Route.FARE_RULES_COLUMN_DESTINATION_ID]) ]
                if len(xor_id) > 0:
                    error_str = "Fast-trips supports fare rules with both origin id and destination id specified, or neither ONLY.\n%s" % str(xor_id)
                    FastTripsLogger.fatal(error_str)
                    raise NotImplementedError(error_str)

            # We don't support contains_id
            if Route.FARE_RULES_COLUMN_CONTAINS_ID in list(self.fare_rules_df.columns.values):
                non_null_contains_id = self.fare_rules_df.loc[pandas.notnull(self.fare_rules_df[Route.FARE_RULES_COLUMN_CONTAINS_ID])]
                if len(non_null_contains_id) > 0:
                    error_str = "Fast-trips does not support contains_id in fare rules:\n%s" % str(non_null_contains_id)
                    FastTripsLogger.fatal(error_str)
                    raise NotImplementedError(error_str)

            # We don't support rows with only one of origin_id or destination_id specified

            # join to fare_attributes on fare_class if we have it, or fare_id if we don't

            #: Fare ID/class (fare period)/attribute mapping.
            #:
            #: ===================  =====================================================================================================================================
            #:  Column name         Column Description
            #: ===================  =====================================================================================================================================
            #: `fare_id`            GTFS fare_id (See `fare_rules`_)
            #: `fare_id_num`        Numbered fare_id
            #: `route_id`           (optional) Route(s) associated with this fare ID. (See `fare_rules`_)
            #: `origin_id`          (optional) Origin fare zone ID(s) for fare ID. (See `fare_rules`_)
            #: `origin_id_num`      (optional) Origin fare zone number for fare ID.
            #: `destination_id`     (optional) Destination fare zone ID(s) for fare ID. (See `fare_rules`_)
            #: `destination_id_num` (optional) Destination fare zone number for fare ID.
            #: `contains_id`        (optional) Contains fare zone ID(s) for fare ID. (See `fare_rules`_)
            #: `fare_class`         GTFS-plus fare_class (See `fare_rules_ft`_)
            #: `start_time`         Fare class start time (See `fare_rules_ft`_)
            #: `end_time`           Fare class end time (See `fare_rules_ft`_)
            #: `currency_type`      Currency of fare class or id (See `fare_attributes`_ or `fare_attributes_ft`_)
            #: `price`              Price of fare class or id (See `fare_attributes`_ or `fare_attributes_ft`_)
            #: `payment_method`     When the fare must be paid (See `fare_attributes`_ or `fare_attributes_ft`_)
            #: `transfers`          Number of transfers permiited on this fare (See `fare_attributes`_ or `fare_attributes_ft`_)
            #: `transfer_duration`  (optional) Integer length of time in seconds before transfer expires (See `fare_attributes`_ or `fare_attributes_ft`_)
            #: ===================  =====================================================================================================================================
            #:
            #: .. _fare_rules: https://github.com/osplanning-data-standards/GTFS-PLUS/blob/master/files/fare_rules.md
            #: .. _fare_rules_ft: https://github.com/osplanning-data-standards/GTFS-PLUS/blob/master/files/fare_rules_ft.md
            #: .. _fare_attributes: https://github.com/osplanning-data-standards/GTFS-PLUS/blob/master/files/fare_attributes.md
            #: .. _fare_attributes_ft: https://github.com/osplanning-data-standards/GTFS-PLUS/blob/master/files/fare_attributes_ft.md
            self.fare_rules_df = pandas.merge(left =self.fare_rules_df,
                                              right=self.fare_attrs_df,
                                              how  ='left',
                                              on   = Route.FARE_RULES_COLUMN_FARE_CLASS if self.fare_by_class else Route.FARE_RULES_COLUMN_FARE_ID)


        FastTripsLogger.debug("=========== FARE RULES ===========\n" + str(self.fare_rules_df.head(10).to_string(formatters=\
                              {Route.FARE_RULES_COLUMN_START_TIME:Util.datetime64_formatter,
                               Route.FARE_RULES_COLUMN_END_TIME  :Util.datetime64_formatter})))
        FastTripsLogger.debug("\n"+str(self.fare_rules_df.dtypes))
        FastTripsLogger.info("Read %7d %15s from %25s, %25s" %
                             (len(self.fare_rules_df), "fare rules", "fare_rules.txt", self.INPUT_FARE_RULES_FILE))

        if os.path.exists(os.path.join(input_dir, Route.INPUT_FARE_TRANSFER_RULES_FILE)):
            self.fare_transfer_rules_df = pandas.read_csv(os.path.join(input_dir, Route.INPUT_FARE_TRANSFER_RULES_FILE))
            # verify required columns are present
            fare_transfer_rules_cols = list(self.fare_transfer_rules_df.columns.values)
            assert(Route.FARE_TRANSFER_RULES_COLUMN_FROM_FARE_CLASS in fare_transfer_rules_cols)
            assert(Route.FARE_TRANSFER_RULES_COLUMN_TO_FARE_CLASS   in fare_transfer_rules_cols)
            assert(Route.FARE_TRANSFER_RULES_COLUMN_IS_FLAT_FEE     in fare_transfer_rules_cols)
            assert(Route.FARE_TRANSFER_RULES_COLUMN_TRANSFER_RULE   in fare_transfer_rules_cols)

            FastTripsLogger.debug("=========== FARE TRANSFER RULES ===========\n" + str(self.fare_transfer_rules_df.head()))
            FastTripsLogger.debug("\n"+str(self.fare_transfer_rules_df.dtypes))
            FastTripsLogger.info("Read %7d %15s from %25s" %
                                 (len(self.fare_transfer_rules_df), "fare xfer rules", Route.INPUT_FARE_TRANSFER_RULES_FILE))
        else:
            self.fare_transfer_rules_df = None

        self.write_routes_for_extension()

    def add_numeric_route_id(self, input_df, id_colname, numeric_newcolname):
        """
        Passing a :py:class:`pandas.DataFrame` with a route ID column called *id_colname*,
        adds the numeric route id as a column named *numeric_newcolname* and returns it.
        """
        return Util.add_new_id(input_df, id_colname, numeric_newcolname,
                               mapping_df=self.route_id_df,
                               mapping_id_colname=Route.ROUTES_COLUMN_ROUTE_ID,
                               mapping_newid_colname=Route.ROUTES_COLUMN_ROUTE_ID_NUM)

    def add_access_egress_modes(self, access_modes_df, egress_modes_df):
        """
        Adds access and egress modes to the mode list
        Writes out mapping to disk
        """
        access_modes_df[Route.ROUTES_COLUMN_MODE_TYPE] = Route.MODE_TYPE_ACCESS
        egress_modes_df[Route.ROUTES_COLUMN_MODE_TYPE] = Route.MODE_TYPE_EGRESS
        implicit_modes_df = pandas.DataFrame({Route.ROUTES_COLUMN_MODE_TYPE: [Route.MODE_TYPE_TRANSFER],
                                              Route.ROUTES_COLUMN_MODE:      [Route.MODE_TYPE_TRANSFER],
                                              Route.ROUTES_COLUMN_MODE_NUM:  [                       1]})

        self.modes_df = pandas.concat([implicit_modes_df,
                                      self.modes_df,
                                      access_modes_df,
                                      egress_modes_df], axis=0)
        self.modes_df.reset_index(inplace=True)

        # write intermediate files
        self.modes_df.to_csv(os.path.join(self.output_dir, Route.OUTPUT_MODE_NUM_FILE),
                             columns=[Route.ROUTES_COLUMN_MODE_NUM, Route.ROUTES_COLUMN_MODE],
                             sep=" ", index=False)
        FastTripsLogger.debug("Wrote %s" % os.path.join(self.output_dir, Route.OUTPUT_MODE_NUM_FILE))

    def add_numeric_mode_id(self, input_df, id_colname, numeric_newcolname, warn=False):
        """
        Passing a :py:class:`pandas.DataFrame` with a mode ID column called *id_colname*,
        adds the numeric mode id as a column named *numeric_newcolname* and returns it.
        """
        return Util.add_new_id(input_df, id_colname, numeric_newcolname,
                               mapping_df=self.modes_df[[Route.ROUTES_COLUMN_MODE_NUM, Route.ROUTES_COLUMN_MODE]],
                               mapping_id_colname=Route.ROUTES_COLUMN_MODE,
                               mapping_newid_colname=Route.ROUTES_COLUMN_MODE_NUM,
                               warn=warn)

    def remove_fare_class_overlap(self, fare_rules_ft_df):
        """
        Split fare classes so they don't overlap
        """
        fare_rules_ft_df["fare_period_id"] = fare_rules_ft_df.index+1
        # FastTripsLogger.debug("remove_fare_class_overlap: initial\n%s" % fare_rules_ft_df)
        max_fare_period_id = fare_rules_ft_df["fare_period_id"].max()

        while True:
            # join with itself to see if any are contained
            df = pandas.merge(left =fare_rules_ft_df,
                              right=fare_rules_ft_df,
                              on   =Route.FARE_RULES_COLUMN_FARE_ID,
                              how  ="outer")

            # if there's one fare class per fare id, nothing to do
            if len(df)==len(fare_rules_ft_df):
                FastTripsLogger.debug("One fare class per fare id, no need to split")
                return fare_rules_ft_df

            # remove dupes
            df = df.loc[ df["fare_period_id_x"] != df["fare_period_id_y"] ]

            FastTripsLogger.debug("remove_fare_class_overlap:\n%s" % df)

            # this is an overlap -- error
            #  ____y_______                     x starts after y starts
            #          ______x______            x starts before y ends
            #                                   x ends after y ends
            intersecting_fare_periods = df.loc[ (df["start_time_x"]>df["start_time_y"])& \
                                                (df["start_time_x"]<df["end_time_y"])& \
                                                (df["end_time_x"  ]>df["end_time_y"]) ]
            if len(intersecting_fare_periods) > 0:
                error_msg = "Partially overlapping fare periods are ambiguous. \n%s" % str(intersecting_fare_periods)
                FastTripsLogger.error(error_msg)
                raise NetworkInputError(Route.INPUT_FARE_RULES_FILE, error_msg)

            # is x a subset of y?
            #    ___x___            x starts after y starts
            # ______y_______        x ends before y ends
            subset_fare_periods = df.loc[ (df["start_time_x"]>=df["start_time_y"])& \
                                          (df["end_time_x"  ]<=df["end_time_y"]) ]
            # if no subsets, done -- return
            if len(subset_fare_periods) == 0:
                FastTripsLogger.debug("remove_fare_class_overlap returning\n%s" % fare_rules_ft_df)
                return fare_rules_ft_df

            # do one at a time -- split first into three rows
            FastTripsLogger.debug("splitting\n%s" % str(subset_fare_periods.head(1)))
            row_dict = subset_fare_periods.head(1).to_dict(orient="records")[0]
            FastTripsLogger.debug(row_dict)
            y_1 = {'fare_id'          :row_dict['fare_id'],
                   'fare_class'       :row_dict['fare_class_y'],
                   'start_time'       :row_dict['start_time_y'],
                   'end_time'         :row_dict['start_time_x'],
                   'fare_period_id'   :row_dict['fare_period_id_y']}
            x   = {'fare_id'          :row_dict['fare_id'],
                   'fare_class'       :row_dict['fare_class_x'],
                   'start_time'       :row_dict['start_time_x'],
                   'end_time'         :row_dict['end_time_x'],
                   'fare_period_id'   :row_dict['fare_period_id_x']}
            y_2 = {'fare_id'          :row_dict['fare_id'],
                   'fare_class'       :row_dict['fare_class_y'],
                   'start_time'       :row_dict['end_time_x'],
                   'end_time'         :row_dict['end_time_y'],
                   'fare_period_id'   :max_fare_period_id+1} # new
            max_fare_period_id += 1

            new_df = pandas.DataFrame([y_1,x,y_2])
            FastTripsLogger.debug("\n%s" % str(new_df))

            # put it together with the unaffected fare_classes we already had
            prev_df = fare_rules_ft_df.loc[ (fare_rules_ft_df["fare_period_id"]!=row_dict["fare_period_id_x"])&
                                            (fare_rules_ft_df["fare_period_id"]!=row_dict["fare_period_id_y"]) ]
            fare_rules_ft_df = prev_df.append(new_df)

            # sort by fare_id, start_time
            fare_rules_ft_df.sort_values([Route.FARE_RULES_COLUMN_FARE_ID,
                                          Route.FARE_RULES_COLUMN_START_TIME], inplace=True)
            # reorder columns
            fare_rules_ft_df = fare_rules_ft_df[[Route.FARE_RULES_COLUMN_FARE_ID,
                                                 Route.FARE_RULES_COLUMN_FARE_CLASS,
                                                 "fare_period_id",
                                                 Route.FARE_RULES_COLUMN_START_TIME,
                                                 Route.FARE_RULES_COLUMN_END_TIME]]
            FastTripsLogger.debug("\n%s" % str(fare_rules_ft_df))

        # this shouldn't happen
        FastTripsLogger.warn("This shouldn't happen")

    def write_routes_for_extension(self):
        """
        Write to an intermediate formatted file for the C++ extension.
        Since there are strings involved, it's easier than passing it to the extension.
        """

        # write intermediate file -- route id num, route id
        self.route_id_df[[Route.ROUTES_COLUMN_ROUTE_ID_NUM, Route.ROUTES_COLUMN_ROUTE_ID]].to_csv(
            os.path.join(self.output_dir, Route.OUTPUT_ROUTE_ID_NUM_FILE), sep=" ", index=False)
        FastTripsLogger.debug("Wrote %s" % os.path.join(self.output_dir, Route.OUTPUT_ROUTE_ID_NUM_FILE))


        # write fare file
        if len(self.fare_rules_df) > 0:
            # copy for writing
            fare_rules_df = self.fare_rules_df.copy()

            # replace with float versions
            fare_rules_df[Route.FARE_RULES_COLUMN_START_TIME] = (fare_rules_df[Route.FARE_RULES_COLUMN_START_TIME] - Util.SIMULATION_DAY_START)/numpy.timedelta64(1,'m')
            fare_rules_df[Route.FARE_RULES_COLUMN_END_TIME  ] = (fare_rules_df[Route.FARE_RULES_COLUMN_END_TIME  ] - Util.SIMULATION_DAY_START)/numpy.timedelta64(1,'m')

            # fillna with -1
            for num_col in [Route.FARE_RULES_COLUMN_ROUTE_ID_NUM, Route.FARE_RULES_COLUMN_ORIGIN_ID_NUM, Route.FARE_RULES_COLUMN_DESTINATION_ID_NUM]:
                if num_col in list(fare_rules_df.columns.values):
                    fare_rules_df.loc[ pandas.isnull(fare_rules_df[num_col]), num_col] = -1
                    fare_rules_df[num_col] = fare_rules_df[num_col].astype(int)
                else:
                    fare_rules_df[num_col] = -1

            # temp column: duraton; sort by this so the smallest duration is found first
            fare_rules_df["duration"] = fare_rules_df[Route.FARE_RULES_COLUMN_END_TIME  ] - fare_rules_df[Route.FARE_RULES_COLUMN_START_TIME]
            fare_rules_df.sort_values(by=[Route.FARE_RULES_COLUMN_FARE_ID_NUM,"duration"], ascending=True, inplace=True)

            # File with fare id num, fare id, fare class, price, xfers
            fare_rules_df.to_csv(os.path.join(self.output_dir, Route.OUTPUT_FARE_ID_FILE),
                                columns=[Route.FARE_RULES_COLUMN_FARE_ID_NUM,
                                         Route.FARE_RULES_COLUMN_FARE_ID,
                                         Route.FARE_ATTR_COLUMN_FARE_CLASS,
                                         Route.FARE_RULES_COLUMN_ROUTE_ID_NUM,
                                         Route.FARE_RULES_COLUMN_ORIGIN_ID_NUM,
                                         Route.FARE_RULES_COLUMN_DESTINATION_ID_NUM,
                                         Route.FARE_RULES_COLUMN_START_TIME,
                                         Route.FARE_RULES_COLUMN_END_TIME,
                                         Route.FARE_ATTR_COLUMN_PRICE,
                                         Route.FARE_ATTR_COLUMN_TRANSFERS],
                                sep=" ", index=False)
            FastTripsLogger.debug("Wrote %s" % os.path.join(self.output_dir, Route.OUTPUT_FARE_ID_FILE))
        else:
            FastTripsLogger.debug("No fare rules so no file %s" % os.path.join(self.output_dir, Route.OUTPUT_FARE_ID_FILE))

    def add_fares(self, trip_links_df):
        """
        Adds fare columns to the given :py:class:`pandas.DataFrame`.  New columns are :py:attr:`Assignment.SIM_COL_PAX_FARE` and :py:attr:`Assignment.SIM_COL_PAX_FARE_PERIOD`.
        """
        from .Assignment import Assignment

        return_columns = list(trip_links_df.columns.values)
        return_columns.append(Assignment.SIM_COL_PAX_FARE)
        return_columns.append(Assignment.SIM_COL_PAX_FARE_PERIOD)

        # give them a unique index and store it for later
        trip_links_df.reset_index(drop=True, inplace=True)
        trip_links_df["trip_links_df index"] = trip_links_df.index

        num_trip_links = len(trip_links_df)
        FastTripsLogger.debug("add_fares initial trips, fare_rules(%d):\n%s\n%s" % (num_trip_links, str(trip_links_df.head()), str(self.fare_rules_df)))

        trip_links_match_all = trip_links_df.copy()
        trip_links_match_all["match_level"] = 100  # no match

        # level 0: match on all three
        fare_rules0 = self.fare_rules_df.loc[pandas.notnull(self.fare_rules_df[Route.FARE_RULES_COLUMN_ROUTE_ID      ])&
                                             pandas.notnull(self.fare_rules_df[Route.FARE_RULES_COLUMN_ORIGIN_ID     ])&
                                             pandas.notnull(self.fare_rules_df[Route.FARE_RULES_COLUMN_DESTINATION_ID])]
        if len(fare_rules0) > 0:
            trip_links_match0 = pandas.merge(left     =trip_links_df,
                                             right    =fare_rules0,
                                             how      ="left",
                                             left_on  =[Route.FARE_RULES_COLUMN_ROUTE_ID,"A_zone_id","B_zone_id"],
                                             right_on =[Route.FARE_RULES_COLUMN_ROUTE_ID,Route.FARE_RULES_COLUMN_ORIGIN_ID,Route.FARE_RULES_COLUMN_DESTINATION_ID],
                                             suffixes =["","_fare_rules"],
                                             indicator=True)
            # keep only full matches
            trip_links_match0 = trip_links_match0.loc[ trip_links_match0["_merge"] == "both"]
            trip_links_match0.drop(["_merge"], axis=1, inplace=True)
            # delete rows where the board time is not within the fare period
            trip_links_match0 = trip_links_match0.loc[ pandas.isnull(trip_links_match0[Route.FARE_ATTR_COLUMN_PRICE])|
                                                      ((trip_links_match0[Assignment.SIM_COL_PAX_BOARD_TIME] >= trip_links_match0[Route.FARE_RULES_COLUMN_START_TIME])&
                                                       (trip_links_match0[Assignment.SIM_COL_PAX_BOARD_TIME] <  trip_links_match0[Route.FARE_RULES_COLUMN_END_TIME])) ]
            trip_links_match0["match_level"] = 0
            FastTripsLogger.debug("add_fares level 0 (%d):\n%s" % (len(trip_links_match0), str(trip_links_match0.head())))

            trip_links_match_all = pandas.concat([trip_links_match_all, trip_links_match0], axis=0, copy=False)

        # level 1: match on route only
        fare_rules1 = self.fare_rules_df.loc[pandas.notnull(self.fare_rules_df[Route.FARE_RULES_COLUMN_ROUTE_ID      ])&
                                             pandas.isnull (self.fare_rules_df[Route.FARE_RULES_COLUMN_ORIGIN_ID     ])&
                                             pandas.isnull (self.fare_rules_df[Route.FARE_RULES_COLUMN_DESTINATION_ID])]
        if len(fare_rules1) > 0:
            trip_links_match1 = pandas.merge(left     =trip_links_df,
                                             right    =fare_rules1,
                                             how      ="left",
                                             on       =Route.FARE_RULES_COLUMN_ROUTE_ID,
                                             suffixes =["","_fare_rules"],
                                             indicator=True)
            # keep only full matches
            trip_links_match1 = trip_links_match1.loc[ trip_links_match1["_merge"] == "both"]
            trip_links_match1.drop(["_merge"], axis=1, inplace=True)
            # delete rows where the board time is not within the fare period
            trip_links_match1 = trip_links_match1.loc[ pandas.isnull(trip_links_match1[Route.FARE_ATTR_COLUMN_PRICE])|
                                                      ((trip_links_match1[Assignment.SIM_COL_PAX_BOARD_TIME] >= trip_links_match1[Route.FARE_RULES_COLUMN_START_TIME])&
                                                       (trip_links_match1[Assignment.SIM_COL_PAX_BOARD_TIME] <  trip_links_match1[Route.FARE_RULES_COLUMN_END_TIME])) ]
            trip_links_match1["match_level"] = 1
            FastTripsLogger.debug("add_fares level 1 (%d):\n%s" % (len(trip_links_match1), str(trip_links_match1.head())))

            trip_links_match_all = pandas.concat([trip_links_match_all, trip_links_match1], axis=0, copy=False)

        # level 2: match on origin and destination zones only
        fare_rules2 = self.fare_rules_df.loc[pandas.isnull (self.fare_rules_df[Route.FARE_RULES_COLUMN_ROUTE_ID      ])&
                                             pandas.notnull(self.fare_rules_df[Route.FARE_RULES_COLUMN_ORIGIN_ID     ])&
                                             pandas.notnull(self.fare_rules_df[Route.FARE_RULES_COLUMN_DESTINATION_ID])]
        if len(fare_rules2) > 0:
            trip_links_match2 = pandas.merge(left     =trip_links_df,
                                             right    =fare_rules2,
                                             how      ="left",
                                             left_on  =["A_zone_id","B_zone_id"],
                                             right_on =[Route.FARE_RULES_COLUMN_ORIGIN_ID,Route.FARE_RULES_COLUMN_DESTINATION_ID],
                                             suffixes =["","_fare_rules"],
                                             indicator=True)
            # keep only full matches
            trip_links_match2 = trip_links_match2.loc[ trip_links_match2["_merge"] == "both"]
            trip_links_match2.drop(["_merge"], axis=1, inplace=True)
            # delete rows where the board time is not within the fare period
            trip_links_match2 = trip_links_match2.loc[ pandas.isnull(trip_links_match2[Route.FARE_ATTR_COLUMN_PRICE])|
                                                      ((trip_links_match2[Assignment.SIM_COL_PAX_BOARD_TIME] >= trip_links_match2[Route.FARE_RULES_COLUMN_START_TIME])&
                                                       (trip_links_match2[Assignment.SIM_COL_PAX_BOARD_TIME] <  trip_links_match2[Route.FARE_RULES_COLUMN_END_TIME])) ]
            trip_links_match2["match_level"] = 2
            FastTripsLogger.debug("add_fares level 2 (%d):\n%s" % (len(trip_links_match2), str(trip_links_match2.head())))

            trip_links_match_all = pandas.concat([trip_links_match_all, trip_links_match2], axis=0, copy=False)

        # level 3: no route, origin or destination specified
        fare_rules3 = self.fare_rules_df.loc[pandas.isnull(self.fare_rules_df[Route.FARE_RULES_COLUMN_ROUTE_ID      ])&
                                             pandas.isnull(self.fare_rules_df[Route.FARE_RULES_COLUMN_ORIGIN_ID     ])&
                                             pandas.isnull(self.fare_rules_df[Route.FARE_RULES_COLUMN_DESTINATION_ID])].copy()
        if len(fare_rules3) > 0:
            # need a column to merge on
            merge_column = "fare level 3 merge col"
            fare_rules3[merge_column] = 1
            trip_links_df[merge_column] = 1

            FastTripsLogger.debug("fare_rules3 (%d):\n%s" % (len(fare_rules3), str(fare_rules3.head())))

            trip_links_match3 = pandas.merge(left     =trip_links_df,
                                             right    =fare_rules3,
                                             how      ="left",
                                             on       =merge_column,
                                             suffixes =["","_fare_rules"],
                                             indicator=True)
            # keep only full matches
            trip_links_match3 = trip_links_match3.loc[ trip_links_match3["_merge"] == "both"]
            trip_links_match3.drop(["_merge", merge_column], axis=1, inplace=True)
            trip_links_df.drop([merge_column], axis=1, inplace=True)

            # delete rows where the board time is not within the fare period
            trip_links_match3 = trip_links_match3.loc[ pandas.isnull(trip_links_match3[Route.FARE_ATTR_COLUMN_PRICE])|
                                                      ((trip_links_match3[Assignment.SIM_COL_PAX_BOARD_TIME] >= trip_links_match3[Route.FARE_RULES_COLUMN_START_TIME])&
                                                       (trip_links_match3[Assignment.SIM_COL_PAX_BOARD_TIME] <  trip_links_match3[Route.FARE_RULES_COLUMN_END_TIME])) ]
            trip_links_match3["match_level"] = 3
            FastTripsLogger.debug("add_fares level 3 (%d):\n%s" % (len(trip_links_match3), str(trip_links_match3.head())))

            trip_links_match_all = pandas.concat([trip_links_match_all, trip_links_match3], axis=0, copy=False)

        FastTripsLogger.debug("trip_links_match_all (%d):\n%s\n%s" % (len(trip_links_match_all), str(trip_links_match_all.head()),
                              str(trip_links_match_all["match_level"].value_counts())))

        # groupby trip_links_df index and use match_level idx min
        trip_links_match_all.reset_index(drop=True, inplace=True)
        trip_links_match_all = trip_links_match_all.loc[ trip_links_match_all.groupby("trip_links_df index")["match_level"].idxmin()]
        trip_links_match_all.sort_values(by="trip_links_df index", inplace=True)
        trip_links_match_all.reset_index(drop=True, inplace=True)

        FastTripsLogger.debug("trip_links_match_all (%d):\n%s\n%s" % (len(trip_links_match_all), str(trip_links_match_all.head()),
                              str(trip_links_match_all["match_level"].value_counts())))

        # rename price to fare
        trip_links_match_all.rename(columns={Route.FARE_ATTR_COLUMN_PRICE:Assignment.SIM_COL_PAX_FARE}, inplace=True)

        # join fails mean 0
        trip_links_match_all.fillna(value={Assignment.SIM_COL_PAX_FARE:0.0}, inplace=True)

        # drop other columns
        trip_links_match_all = trip_links_match_all[return_columns]

        # make sure we didn't lose or add any
        assert len(trip_links_match_all) == num_trip_links

        return trip_links_match_all<|MERGE_RESOLUTION|>--- conflicted
+++ resolved
@@ -290,17 +290,8 @@
             fare_rules_ft_df[Route.FARE_RULES_COLUMN_END_TIME] = \
                 fare_rules_ft_df[Route.FARE_RULES_COLUMN_END_TIME].map(lambda x: Util.read_time(x, True))
 
-<<<<<<< HEAD
             # Split fare classes so they don't overlap
             fare_rules_ft_df = self.remove_fare_class_overlap(fare_rules_ft_df)
-=======
-            # float version
-            fare_rules_ft_df[Route.FARE_RULES_COLUMN_START_TIME_MIN] = \
-                (fare_rules_ft_df[Route.FARE_RULES_COLUMN_START_TIME] - Util.SIMULATION_DAY_START)/numpy.timedelta64(1,'m')
-            fare_rules_ft_df[Route.FARE_RULES_COLUMN_END_TIME_MIN] = \
-                (fare_rules_ft_df[Route.FARE_RULES_COLUMN_END_TIME] - Util.SIMULATION_DAY_START)/numpy.timedelta64(1,'m')
-
->>>>>>> 012358b3
 
             # join to fare rules dataframe
             self.fare_rules_df = pandas.merge(left=self.fare_rules_df, right=fare_rules_ft_df,
