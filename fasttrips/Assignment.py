__copyright__ = "Copyright 2015 Contributing Entities"
__license__   = """
    Licensed under the Apache License, Version 2.0 (the "License");
    you may not use this file except in compliance with the License.
    You may obtain a copy of the License at

        http://www.apache.org/licenses/LICENSE-2.0

    Unless required by applicable law or agreed to in writing, software
    distributed under the License is distributed on an "AS IS" BASIS,
    WITHOUT WARRANTIES OR CONDITIONS OF ANY KIND, either express or implied.
    See the License for the specific language governing permissions and
    limitations under the License.
"""
import ConfigParser,Queue
import collections,datetime,math,multiprocessing,os,random,sys,traceback
import numpy,pandas
import _fasttrips

from .Error       import ConfigurationError
from .Logger      import FastTripsLogger, setupLogging
from .Passenger   import Passenger
from .PathSet     import PathSet
from .Performance import Performance
from .Stop        import Stop
from .TAZ         import TAZ
from .Transfer    import Transfer
from .Trip        import Trip
from .Util        import Util

class Assignment:
    """
    Assignment class.  Documentation forthcoming.

    """
    #: Configuration file for fasttrips
    CONFIGURATION_FILE              = 'config_ft.txt'
    #: Configuration functions
    CONFIGURATION_FUNCTIONS_FILE    = 'config_ft.py'

    #: Output copy of the configuration file in case anything got overridden
    #: (Hmm naming conventions are a bit awkward here)
    CONFIGURATION_OUTPUT_FILE       = 'ft_output_config.txt'

    #: Configuration: Input network directory
    INPUT_NETWORK_DIR               = None
    #: Configuration: Input demand directory
    INPUT_DEMAND_DIR                = None
    #: Configuration: Output directory
    OUTPUT_DIR                      = None

    #: Configuration: Maximum number of iterations to remove capacity violations. When
    #: the transit system is not crowded or when capacity constraint is
    #: relaxed the model will terminate after the first iteration
    MAX_ITERATIONS                  = None

    #: Find paths deterministically, using shortest path search based on travel time.
    PATHFINDING_TYPE_DETERMINISTIC  = 'deterministic'
    #: Find paths stochastically using trip-based hyperpath
    PATHFINDING_TYPE_STOCHASTIC     = 'stochastic'
    #: Don't find paths; read :py:attr:`Passenger.PF_PATHS_CSV` and :py:attr:`Passenger.PF_LINKS_CSV`.
    PATHFINDING_TYPE_READ_FILE      = 'file'
    #: Configuration: Pathfinding Type.  Should be one of `Deterministic`, `Stochastic` or `File`
    PATHFINDING_TYPE                = None

    #: Configuration: Do simulation? It should be True for iterative assignment. In a one shot
    #: assignment with simulation flag off, the passengers are assigned to
    #: paths but are not loaded to the network.  Boolean.
    SIMULATION                      = None

    #: Configuration: Passenger trajectory output flag. Passengers' path and time will be
    #: reported if this flag is on. Note that the simulation flag should be on for
    #: passengers' time.  Boolean.
    OUTPUT_PASSENGER_TRAJECTORIES   = None

    #: Configuration: If true, outputs pathset every simulation iteration.  If false,
    #: outputs pathset every path-finding iteration.
    OUTPUT_PATHSET_PER_SIM_ITER     = None

    #: Configuration: Path time-window. This is the time in which the paths are generated.
    #: E.g. with a typical 30 min window, any path within 30 min of the
    #: departure time will be checked.  A :py:class:`datetime.timedelta` instance.
    TIME_WINDOW                     = None

    #: Configuration: Create skims flag. This is specific to the travel demand models
    #: (not working in this version). Boolean.
    CREATE_SKIMS                    = None

    #: Configuration: Beginning of the time period for which the skim is required.
    #:  (specify as 'HH:MM'). A :py:class:`datetime.datetime` instance.
    SKIM_START_TIME                 = None

    #: Configuration: End of the time period for which the skim is required
    #: (specify as 'HH:MM'). A :py:class:`datetime.datetime` instance.
    SKIM_END_TIME                   = None

    #: Route choice configuration: Max number of paths in a pathset.
    #: Used in conjuntion with :py:attr:`Assignment.MIN_PATH_PROBABILITY`
    MAX_NUM_PATHS                   = None

    #: Route choice configuration: Minimum path probability for the path to be used.
    #: Used in conjucntion with :py:attr:`Assignment.MAX_NUM_PATHS`, so it only
    #: kicks in if that is specified AND we hit it, then we start dropping using
    #: this threshhold.
    MIN_PATH_PROBABILITY            = None

    #: Route choice configuration: Dispersion parameter in the logit function.
    #: Higher values result in less stochasticity. Must be nonnegative. 
    #: If unknown use a value between 0.5 and 1. Float.
    STOCH_DISPERSION                = None

    #: In path-finding, suppress trying to adjust fares using transfer fare rules.
    #: This is for performance testing.
    TRANSFER_FARE_IGNORE_PATHFINDING = None
    #: In path-enumeration, suppress trying to adjust fares using transfer fare rules.
    #: This is for performance testing.
    TRANSFER_FARE_IGNORE_PATHENUM    = None

    #: Route choice configuration: How many times max times should we process a stop
    #: during labeling?  Use -1 to specify no max.  Int.
    #: Setting this to a positive value may increase runtime but may decrease
    #: pathset quality. (Todo: test/quantify this.)
    STOCH_MAX_STOP_PROCESS_COUNT    = None

    #: Route choice configuration: How many stochastic paths will we generate
    #: (not necessarily unique) to define a path choice set?  Int.
    STOCH_PATHSET_SIZE              = None

    #: Route choice configuration: Use vehicle capacity constraints. Boolean.
    CAPACITY_CONSTRAINT             = None

    #: Debug mode: only run trace passengers
    DEBUG_TRACE_ONLY                = False

    #: Debug mode: only run this number of trips, -1 to run all. Int.
    DEBUG_NUM_TRIPS                 = -1

    #: Debug: include debug columns in output
    DEBUG_OUTPUT_COLUMNS            = False

    #: Fare zone symmetry. If True, will assume fare zone symmetry.  That is, if fare_id X is
    # configured from origin zone A to destination zone B, and there is no fare configured
    # from zone B to zone A, we'll assume that fare_id X also applies.
    FARE_ZONE_SYMMETRY              = False

    #: Skip these passengers
    SKIP_PERSON_IDS                 = None

    #: Trace these passengers
    TRACE_PERSON_IDS                = []

    #: Prepend the route id to the trip id?  This is for readability in debugging, since
    #: route IDs are typically more readable and trip ids are inscrutable
    PREPEND_ROUTE_ID_TO_TRIP_ID     = False

    #: Number of processes to use for path finding (via :py:mod:`multiprocessing`)
    #: Set to 1 to run everything in this process
    #: Set to less than 1 to use the result of :py:func:`multiprocessing.cpu_count`
    #: Set to positive integer greater than 1 to set a fixed number of processes
    NUMBER_OF_PROCESSES             = None

    #: Extra time so passengers don't get bumped (?). A :py:class:`datetime.timedelta` instance.
    BUMP_BUFFER                     = None

    #: This is the only simulation state that exists across iterations
    #: It's a dictionary of (trip_id, stop_id) -> earliest time a bumped passenger started waiting
    bump_wait                       = {}
    bump_wait_df                    = None

    #: Simulation: bump one stop at a time (slower, more accurate)
    #:
    #: When addressing capacity constraints in simulation, we look at all the (trip, stop)-pairs
    #: where the boards are not allowed since vehicle is over capacity.  The faster way to address
    #: this is to bump all of those passengers, which means we call the assigned path bad and try
    #: to reassign.
    #:
    #: However, this could over-bump passengers, because if a passenger rides multiple
    #: crowded vehicles, then bumping her frees up space on other vehicles and so some other bumping
    #: may not be necessary.  Thus, the more accurate (but slower) method is to bump passengers from
    #: each (trip,stop) at a time, in order of the full vehicle arrival time, and then recalculate
    #: loads, and iterate until we have no capacity issues.  Boolean.
    BUMP_ONE_AT_A_TIME              = None

    #: MSA the results that affect the next iteration to avoid oscillation: boards, alights, overcap onboard at stops
    MSA_RESULTS                     = False

    #: Are we finding paths for everyone right now?  Or just un-arrived folks?
    PATHFINDING_EVERYONE            = True

    #: How many Simulation Iterations should we do before going back to path-finding?
    MAX_SIMULATION_ITERS            = 10

    #: Column names for simulation
    SIM_COL_PAX_BOARD_TIME          = 'board_time'       #: Board time on the transit vehicle
    SIM_COL_PAX_ALIGHT_TIME         = 'alight_time'      #: Alight time from the transit vehicle

    SIM_COL_PAX_ALIGHT_DELAY_MIN    = 'alight_delay_min' #: Delay in alight_time from original pathfinding understanding of alight time
    SIM_COL_PAX_A_TIME              = 'new_A_time'       #: Time of arrival at A
    SIM_COL_PAX_B_TIME              = 'new_B_time'       #: Time of arrival at B
    SIM_COL_PAX_LINK_TIME           = 'new_linktime'     #: Link time (SIM_COL_PAX_B_TIME - SIM_COL_PAX_A_TIME)
    SIM_COL_PAX_WAIT_TIME           = 'new_waittime'     #: Wait time
    SIM_COL_PAX_MISSED_XFER         = 'missed_xfer'      #: Is this link a missed transfer

    SIM_COL_PAX_OVERCAP             = Trip.SIM_COL_VEH_OVERCAP      #: 
    SIM_COL_PAX_OVERCAP_FRAC        = Trip.SIM_COL_VEH_OVERCAP_FRAC #: If board at an overcap stop, fraction of boards that are overcap
    SIM_COL_PAX_BUMP_ITER           = 'bump_iter'
    SIM_COL_PAX_BUMPSTOP_BOARDED    = 'bumpstop_boarded' #: NaN if not relevent, 1 if lucky enough to board at an at- or over-capacity stop, 0 if bumped.  Set by :py:meth:`Assignment.flag_bump_overcap_passengers`
    SIM_COL_PAX_DISTANCE            = "distance"         #: Link distance
    SIM_COL_PAX_FARE                = "fare"             #: Link fare in currency
    SIM_COL_PAX_FARE_PERIOD         = "fare_period"      #: Fare period id
    SIM_COL_PAX_FREE_TRANSFER       = "free_transfer"    #: Free transfer?  NaN, 0.0 or 1.0, only free based on `fare_attributes_ft.txt`
    SIM_COL_PAX_COST                = 'sim_cost'         #: Link cost. (Cannot be `cost` because it collides with TAZ.DRIVE_ACCESS_COLUMN_COST)
    SIM_COL_PAX_LNPS                = 'ln_PS'            #: log(PathSize)
    SIM_COL_PAX_PROBABILITY         = 'probability'      #: Probability of this path
    SIM_COL_PAX_LOGSUM              = 'logsum'           #: Logsum of all paths

    #: Is this link/path a missed transfer?
    #: Set in both pathset links and pathset paths, this is a 1 or 0
    SIM_COL_MISSED_XFER             = 'missed_xfer'

    BUMPSTOP_BOARDED_CATEGORICAL    = ["boarded","bumped"]

    #: Chosen status for path
    SIM_COL_PAX_CHOSEN              = 'chosen'
    #: categories for SIM_COL_PAX_CHOSEN
    CHOSEN_NOT_CHOSEN_YET           = "unchosen"
    CHOSEN_REJECTED                 = "rejected"
    #: These will be ordered, so to select chosen, choose those > CHOSEN_NOT_CHOSEN_YET
    CHOSEN_CATEGORIES               = [CHOSEN_REJECTED,CHOSEN_NOT_CHOSEN_YET]

    def __init__(self):
        """
        This does nothing.  Assignment methods are static methods for now.
        """
        pass

    @staticmethod
    def read_configuration(override_input_network_dir=None, override_input_demand_dir=None, config_file=CONFIGURATION_FILE):
        """
        Read the configuration parameters from :py:attr:`Assignment.INPUT_NETWORK_DIR` and then :py:attr:`Assignment.INPUT_DEMAND_DIR`
        """
        pandas.set_option('display.width',      1000)
        # pandas.set_option('display.height',   1000)
        pandas.set_option('display.max_rows',   1000)
        pandas.set_option('display.max_columns', 100)

        if override_input_network_dir:
            Assignment.INPUT_NETWORK_DIR = override_input_network_dir
        if override_input_demand_dir:
            Assignment.INPUT_DEMAND_DIR = override_input_demand_dir

        # Functions are defined in here -- read this and eval it
        func_file = os.path.join(Assignment.INPUT_DEMAND_DIR, Assignment.CONFIGURATION_FUNCTIONS_FILE)
        if os.path.exists(func_file):
            my_globals = {}
            FastTripsLogger.info("Reading %s" % func_file)
            execfile(func_file, my_globals, PathSet.CONFIGURED_FUNCTIONS)
            FastTripsLogger.info("PathSet.CONFIGURED_FUNCTIONS = %s" % str(PathSet.CONFIGURED_FUNCTIONS))

        parser = ConfigParser.RawConfigParser(
            defaults={'max_iterations'                  :1,
                      'simulation'                      :'True',
                      'output_pathset_per_sim_iter'     :'False',
                      'output_passenger_trajectories'   :'True',
                      'create_skims'                    :'False',
                      'skim_start_time'                 :'5:00',
                      'skim_end_time'                   :'10:00',
                      'capacity_constraint'             :'False',
                      'skip_person_ids'                 :'None',
                      'trace_person_ids'                :'None',
                      'debug_trace_only'                :'False',
                      'debug_num_trips'                 :-1,
                      'debug_output_columns'            :'False',
                      'fare_zone_symmetry'              :'False',
                      'prepend_route_id_to_trip_id'     :'False',
                      'number_of_processes'             :0,
                      'bump_buffer'                     :5,
                      'bump_one_at_a_time'              :'False',
                      # pathfinding
                      'max_num_paths'                   :-1,
                      'min_path_probability'            :0.005,
                      'min_transfer_penalty'            :1.0,
                      'overlap_scale_parameter'         :1.0,
                      'overlap_split_transit'           :'False',
                      'overlap_variable'                :'count',
                      'pathfinding_type'                :Assignment.PATHFINDING_TYPE_STOCHASTIC,
                      'stochastic_dispersion'           :1.0,
                      'stochastic_max_stop_process_count':-1,
                      'stochastic_pathset_size'         :1000,
                      'time_window'                     :30,
                      'transfer_fare_ignore_pathfinding':'False',
                      'transfer_fare_ignore_pathenum'   :'False',
                      'user_class_function'             :'generic_user_class'
                     })
        # First, read configuration from network directory
        config_fullpath = os.path.join(Assignment.INPUT_NETWORK_DIR, config_file)
        FastTripsLogger.info("Reading configuration file %s" % config_fullpath)
        parser.read(config_fullpath)

        # Then, read configuration from demand directory (if specified and different from network directory)
        config_fullpath = os.path.join(Assignment.INPUT_DEMAND_DIR, config_file)
        if Assignment.INPUT_DEMAND_DIR and (Assignment.INPUT_DEMAND_DIR != Assignment.INPUT_NETWORK_DIR) and os.path.exists(config_fullpath):
            FastTripsLogger.info("Reading configuration file %s" % config_fullpath)
            parser.read(config_fullpath)

        Assignment.MAX_ITERATIONS                = parser.getint    ('fasttrips','max_iterations')
        Assignment.SIMULATION                    = parser.getboolean('fasttrips','simulation')
        Assignment.OUTPUT_PASSENGER_TRAJECTORIES = parser.getboolean('fasttrips','output_passenger_trajectories')
        Assignment.OUTPUT_PATHSET_PER_SIM_ITER   = parser.getboolean('fasttrips','output_pathset_per_sim_iter')
        Assignment.CREATE_SKIMS                  = parser.getboolean('fasttrips','create_skims')
        Assignment.SKIM_START_TIME = datetime.datetime.strptime(
                                                   parser.get       ('fasttrips','skim_start_time'),'%H:%M')
        Assignment.SKIM_END_TIME   = datetime.datetime.strptime(
                                                   parser.get       ('fasttrips','skim_end_time'),'%H:%M')
        Assignment.CAPACITY_CONSTRAINT           = parser.getboolean('fasttrips','capacity_constraint')
        Assignment.SKIP_PERSON_IDS          = eval(parser.get       ('fasttrips','skip_person_ids'))
        Assignment.TRACE_PERSON_IDS         = eval(parser.get       ('fasttrips','trace_person_ids'))
        Assignment.DEBUG_TRACE_ONLY              = parser.getboolean('fasttrips','debug_trace_only')
        Assignment.DEBUG_NUM_TRIPS               = parser.getint    ('fasttrips','debug_num_trips')
        Assignment.DEBUG_OUTPUT_COLUMNS          = parser.getboolean('fasttrips','debug_output_columns')
        Assignment.FARE_ZONE_SYMMETRY            = parser.getboolean('fasttrips','fare_zone_symmetry')
        Assignment.PREPEND_ROUTE_ID_TO_TRIP_ID   = parser.getboolean('fasttrips','prepend_route_id_to_trip_id')
        Assignment.NUMBER_OF_PROCESSES           = parser.getint    ('fasttrips','number_of_processes')
        Assignment.BUMP_BUFFER = datetime.timedelta(
                                         minutes = parser.getfloat  ('fasttrips','bump_buffer'))
        Assignment.BUMP_ONE_AT_A_TIME            = parser.getboolean('fasttrips','bump_one_at_a_time')

        # pathfinding
        Assignment.MAX_NUM_PATHS                 = parser.getint    ('pathfinding','max_num_paths')
        Assignment.MIN_PATH_PROBABILITY          = parser.getfloat  ('pathfinding','min_path_probability')
        PathSet.MIN_TRANSFER_PENALTY             = parser.getfloat  ('pathfinding','min_transfer_penalty')
        PathSet.OVERLAP_SCALE_PARAMETER          = parser.getfloat  ('pathfinding','overlap_scale_parameter')
        PathSet.OVERLAP_SPLIT_TRANSIT            = parser.getboolean('pathfinding','overlap_split_transit')
        PathSet.OVERLAP_VARIABLE                 = parser.get       ('pathfinding','overlap_variable')
        Assignment.PATHFINDING_TYPE              = parser.get       ('pathfinding','pathfinding_type')
        assert(Assignment.PATHFINDING_TYPE in [Assignment.PATHFINDING_TYPE_STOCHASTIC, \
                                               Assignment.PATHFINDING_TYPE_DETERMINISTIC, \
                                               Assignment.PATHFINDING_TYPE_READ_FILE])
        Assignment.STOCH_DISPERSION              = parser.getfloat  ('pathfinding','stochastic_dispersion')
        Assignment.STOCH_MAX_STOP_PROCESS_COUNT  = parser.getint    ('pathfinding','stochastic_max_stop_process_count')
        Assignment.STOCH_PATHSET_SIZE            = parser.getint    ('pathfinding','stochastic_pathset_size')
        Assignment.TIME_WINDOW = datetime.timedelta(
                                         minutes = parser.getfloat  ('pathfinding','time_window'))

        Assignment.TRANSFER_FARE_IGNORE_PATHFINDING = parser.getboolean('pathfinding','transfer_fare_ignore_pathfinding')
        Assignment.TRANSFER_FARE_IGNORE_PATHENUM    = parser.getboolean('pathfinding','transfer_fare_ignore_pathenum')
        PathSet.USER_CLASS_FUNCTION              = parser.get       ('pathfinding','user_class_function')

        if PathSet.OVERLAP_VARIABLE not in PathSet.OVERLAP_VARIABLE_OPTIONS:
            msg = "pathfinding.overlap_variable [%s] not defined. Expected values: %s" % (PathSet.OVERLAP_VARIABLE, str(PathSet.OVERLAP_VARIABLE_OPTIONS))
            FastTripsLogger.fatal(msg)
            raise ConfigurationError(func_file, msg)
        if PathSet.USER_CLASS_FUNCTION not in PathSet.CONFIGURED_FUNCTIONS:
            msg = "User class function [%s] not defined.  Please check your function file [%s]" % (PathSet.USER_CLASS_FUNCTION, func_file)
            FastTripsLogger.fatal(msg)
            raise ConfigurationError(func_file, msg)

        weights_file = os.path.join(Assignment.INPUT_DEMAND_DIR, PathSet.WEIGHTS_FILE)
        if not os.path.exists(weights_file):
            FastTripsLogger.fatal("No path weights file %s" % weights_file)
            sys.exit(2)

        PathSet.WEIGHTS_DF = pandas.read_fwf(weights_file)
        FastTripsLogger.debug("Weights =\n%s" % str(PathSet.WEIGHTS_DF))
        FastTripsLogger.debug("Weight types = \n%s" % str(PathSet.WEIGHTS_DF.dtypes))

    @staticmethod
    def write_configuration(output_dir):
        """
        Write the configuration parameters to function as a record with the output.
        """
        parser = ConfigParser.SafeConfigParser()
        parser.add_section('fasttrips')
        parser.set('fasttrips','input_demand_dir',              Assignment.INPUT_DEMAND_DIR)
        parser.set('fasttrips','input_network_dir',             Assignment.INPUT_NETWORK_DIR)
        parser.set('fasttrips','max_iterations',                '%d' % Assignment.MAX_ITERATIONS)
        parser.set('fasttrips','simulation',                    'True' if Assignment.SIMULATION else 'False')
        parser.set('fasttrips','output_dir',                    Assignment.OUTPUT_DIR)
        parser.set('fasttrips','output_passenger_trajectories', 'True' if Assignment.OUTPUT_PASSENGER_TRAJECTORIES else 'False')
        parser.set('fasttrips','output_pathset_per_sim_iter',   'True' if Assignment.OUTPUT_PATHSET_PER_SIM_ITER else 'False')
        parser.set('fasttrips','create_skims',                  'True' if Assignment.CREATE_SKIMS else 'False')
        parser.set('fasttrips','skim_start_time',               Assignment.SKIM_START_TIME.strftime('%H:%M'))
        parser.set('fasttrips','skim_end_time',                 Assignment.SKIM_END_TIME.strftime('%H:%M'))
        parser.set('fasttrips','capacity_constraint',           'True' if Assignment.CAPACITY_CONSTRAINT else 'False')
        parser.set('fasttrips','skip_person_ids',               '%s' % str(Assignment.SKIP_PERSON_IDS))
        parser.set('fasttrips','trace_person_ids',              '%s' % str(Assignment.TRACE_PERSON_IDS))
        parser.set('fasttrips','debug_trace_only',              'True' if Assignment.DEBUG_TRACE_ONLY else 'False')
        parser.set('fasttrips','debug_num_trips',               '%d' % Assignment.DEBUG_NUM_TRIPS)
        parser.set('fasttrips','debug_output_columns',          'True' if Assignment.DEBUG_OUTPUT_COLUMNS else 'False')
        parser.set('fasttrips','fare_zone_symmetry',            'True' if Assignment.FARE_ZONE_SYMMETRY else 'False')
        parser.set('fasttrips','prepend_route_id_to_trip_id',   'True' if Assignment.PREPEND_ROUTE_ID_TO_TRIP_ID else 'False')
        parser.set('fasttrips','number_of_processes',           '%d' % Assignment.NUMBER_OF_PROCESSES)
        parser.set('fasttrips','bump_buffer',                   '%f' % (Assignment.BUMP_BUFFER.total_seconds()/60.0))
        parser.set('fasttrips','bump_one_at_a_time',            'True' if Assignment.BUMP_ONE_AT_A_TIME else 'False')

        #pathfinding
        parser.add_section('pathfinding')
        parser.set('pathfinding','max_num_paths',               '%d' % Assignment.MAX_NUM_PATHS)
        parser.set('pathfinding','min_path_probability',        '%f' % Assignment.MIN_PATH_PROBABILITY)
        parser.set('pathfinding','min_transfer_penalty',        '%f' % PathSet.MIN_TRANSFER_PENALTY)
        parser.set('pathfinding','overlap_scale_parameter',     '%f' % PathSet.OVERLAP_SCALE_PARAMETER)
        parser.set('pathfinding','overlap_split_transit',       'True' if PathSet.OVERLAP_SPLIT_TRANSIT else 'False')
        parser.set('pathfinding','overlap_variable',            '%s' % PathSet.OVERLAP_VARIABLE)
        parser.set('pathfinding','pathfinding_type',            Assignment.PATHFINDING_TYPE)
        parser.set('pathfinding','stochastic_dispersion',       '%f' % Assignment.STOCH_DISPERSION)
        parser.set('pathfinding','stochastic_max_stop_process_count', '%d' % Assignment.STOCH_MAX_STOP_PROCESS_COUNT)
        parser.set('pathfinding','stochastic_pathset_size',     '%d' % Assignment.STOCH_PATHSET_SIZE)
        parser.set('pathfinding','time_window',                 '%f' % (Assignment.TIME_WINDOW.total_seconds()/60.0))

        parser.set('pathfinding','transfer_fare_ignore_pathfinding', 'True' if Assignment.TRANSFER_FARE_IGNORE_PATHFINDING else 'False')
        parser.set('pathfinding','transfer_fare_ignore_pathenum',    'True' if Assignment.TRANSFER_FARE_IGNORE_PATHENUM else 'False')

        parser.set('pathfinding','user_class_function',         '%s' % PathSet.USER_CLASS_FUNCTION)

        output_file = open(os.path.join(output_dir, Assignment.CONFIGURATION_OUTPUT_FILE), 'w')
        parser.write(output_file)
        output_file.close()

    @staticmethod
    def initialize_fasttrips_extension(process_number, output_dir, stop_times_df):
        """
        Initialize the C++ fasttrips extension by passing it the network supply.
        """
        FastTripsLogger.debug("Initializing fasttrips extension for process number %d" % process_number)

        # this may not be set yet if it is iter1
        overcap_col = Trip.SIM_COL_VEH_OVERCAP
        if Assignment.MSA_RESULTS:
            overcap_col = Trip.SIM_COL_VEH_MSA_OVERCAP

        if overcap_col not in list(stop_times_df.columns.values):
            stop_times_df[overcap_col] = 0

        FastTripsLogger.debug("initialize_fasttrips_extension() overcap sum: %d" % stop_times_df[overcap_col].sum())
        FastTripsLogger.debug("initialize_fasttrips_extension() STOPTIMES_COLUMN_DEPARTURE_TIME_MIN len: %d mean: %f" % \
                              (len(stop_times_df), stop_times_df[Trip.STOPTIMES_COLUMN_DEPARTURE_TIME_MIN].mean()))

        _fasttrips.initialize_supply(output_dir, process_number,
                                     stop_times_df[[Trip.STOPTIMES_COLUMN_TRIP_ID_NUM,
                                                    Trip.STOPTIMES_COLUMN_STOP_SEQUENCE,
                                                    Trip.STOPTIMES_COLUMN_STOP_ID_NUM]].as_matrix().astype('int32'),
                                     stop_times_df[[Trip.STOPTIMES_COLUMN_ARRIVAL_TIME_MIN,
                                                    Trip.STOPTIMES_COLUMN_DEPARTURE_TIME_MIN,
                                                    Trip.STOPTIMES_COLUMN_SHAPE_DIST_TRAVELED,
                                                    overcap_col]].as_matrix().astype('float64'))

        _fasttrips.initialize_parameters(Assignment.TIME_WINDOW.total_seconds()/60.0,
                                         Assignment.BUMP_BUFFER.total_seconds()/60.0,
                                         Assignment.STOCH_PATHSET_SIZE,
                                         Assignment.STOCH_DISPERSION,
                                         Assignment.STOCH_MAX_STOP_PROCESS_COUNT,
                                         1 if Assignment.TRANSFER_FARE_IGNORE_PATHFINDING else 0,
                                         1 if Assignment.TRANSFER_FARE_IGNORE_PATHENUM else 0,
                                         Assignment.MAX_NUM_PATHS,
                                         Assignment.MIN_PATH_PROBABILITY)

    @staticmethod
    def set_fasttrips_bump_wait(bump_wait_df):
        """
        Sends the bump wait information to the fasttrips extension
        """
        # send a clear message?
        if type(bump_wait_df)==type(None): return

        if len(bump_wait_df) == 0: return

        _fasttrips.set_bump_wait(bump_wait_df[[Trip.STOPTIMES_COLUMN_TRIP_ID_NUM,
                                               Trip.STOPTIMES_COLUMN_STOP_SEQUENCE,
                                               Trip.STOPTIMES_COLUMN_STOP_ID_NUM]].as_matrix().astype('int32'),
                                 bump_wait_df[Passenger.PF_COL_PAX_A_TIME_MIN].values.astype('float64'))
    @staticmethod
    def write_vehicle_trips(output_dir, iteration, pathfinding_iteration, veh_trips_df):
        """
        """
        columns = ["iteration",                             # we'll add
                   "pathfinding_iteration",
                   Trip.TRIPS_COLUMN_DIRECTION_ID,
                   Trip.TRIPS_COLUMN_SERVICE_ID,
                   Trip.TRIPS_COLUMN_ROUTE_ID,
                   Trip.STOPTIMES_COLUMN_TRIP_ID,
                   Trip.STOPTIMES_COLUMN_STOP_SEQUENCE,
                   Trip.STOPTIMES_COLUMN_STOP_ID,
                   Trip.STOPTIMES_COLUMN_ARRIVAL_TIME,
                   Trip.STOPTIMES_COLUMN_ARRIVAL_TIME_MIN,
                   Trip.STOPTIMES_COLUMN_DEPARTURE_TIME,
                   Trip.STOPTIMES_COLUMN_DEPARTURE_TIME_MIN,
                   Trip.STOPTIMES_COLUMN_TRAVEL_TIME_SEC,
                   Trip.STOPTIMES_COLUMN_DWELL_TIME_SEC,
                   Trip.VEHICLES_COLUMN_TOTAL_CAPACITY,
                   Trip.SIM_COL_VEH_BOARDS,
                   Trip.SIM_COL_VEH_ALIGHTS,
                   Trip.SIM_COL_VEH_ONBOARD,
                   Trip.SIM_COL_VEH_STANDEES,
                   Trip.SIM_COL_VEH_FRICTION,
                   Trip.SIM_COL_VEH_OVERCAP,
                   Trip.SIM_COL_VEH_MSA_BOARDS,
                   Trip.SIM_COL_VEH_MSA_ALIGHTS,
                   Trip.SIM_COL_VEH_MSA_ONBOARD,
                   Trip.SIM_COL_VEH_MSA_STANDEES,
                   Trip.SIM_COL_VEH_MSA_FRICTION,
                   Trip.SIM_COL_VEH_MSA_OVERCAP]

        # these may not be in there since they're optional
        for optional_col in [Trip.TRIPS_COLUMN_DIRECTION_ID,
                             Trip.VEHICLES_COLUMN_TOTAL_CAPACITY]:
            if optional_col not in veh_trips_df.columns.values:
                columns.remove(optional_col)

        veh_trips_df[            "iteration"] = iteration
        veh_trips_df["pathfinding_iteration"] = pathfinding_iteration
        Util.write_dataframe(veh_trips_df[columns], "veh_trips_df", os.path.join(output_dir, "veh_trips.csv"), append=(iteration>0))
        veh_trips_df.drop(["iteration","pathfinding_iteration"], axis=1, inplace=True)

    @staticmethod
    def merge_pathsets(pathfind_trip_list_df, pathset_paths_df, pathset_links_df, new_pathset_paths_df, new_pathset_links_df):
        """
        Merge the given new pathset paths and links into the existing
        """
        FastTripsLogger.debug("merge_pathsets():     pathset_paths_df len=%d head=\n%s" % (len(    pathset_paths_df),     pathset_paths_df.head().to_string()))
        FastTripsLogger.debug("merge_pathsets(): new_pathset_paths_df len=%d head=\n%s" % (len(new_pathset_paths_df), new_pathset_paths_df.head().to_string()))
        FastTripsLogger.debug("merge_pathsets() dtypes=\n%s" % str(pathset_paths_df.dtypes))
        FastTripsLogger.debug("merge_pathsets():     pathset_links_df len=%d head=\n%s" % (len(    pathset_links_df),     pathset_links_df.head().to_string()))
        FastTripsLogger.debug("merge_pathsets(): new_pathset_links_df len=%d head=\n%s" % (len(new_pathset_links_df), new_pathset_links_df.head().to_string()))
        FastTripsLogger.debug("merge_pathsets() dtypes=\n%s" % str(pathset_links_df.dtypes))

        # TODO: This might be inefficient...

        # filter out the new pathset person trips from pathset_paths_df
        pathfind_trip_list_df["new"] = 1
        pathset_paths_df = pandas.merge(left =pathset_paths_df,
                                        right=pathfind_trip_list_df[[Passenger.TRIP_LIST_COLUMN_TRIP_LIST_ID_NUM,"new"]],
                                        how  ="left")
        pathset_paths_df = pathset_paths_df.loc[pandas.isnull(pathset_paths_df["new"])]
        pathset_paths_df.drop(["new"], axis=1, inplace=True)
        FastTripsLogger.debug("Filtered to %d pathset_paths_df rows" % len(pathset_paths_df))
        # TODO: error prone, make this cleaner with where it's initialized elsewhere
        new_pathset_paths_df[Assignment.SIM_COL_PAX_CHOSEN ] = pandas.Categorical([Assignment.CHOSEN_NOT_CHOSEN_YET]*len(new_pathset_paths_df),
                                                                                  categories=Assignment.CHOSEN_CATEGORIES, ordered=True)
        new_pathset_paths_df[Assignment.SIM_COL_MISSED_XFER] = 0
        # append
        pathset_paths_df = pandas.concat([pathset_paths_df, new_pathset_paths_df], axis=0)
        FastTripsLogger.debug("Concatenated so pathset_paths_df has %d rows" % len(pathset_paths_df))

        # filter out the new pathset person trips from pathset_links_df
        pathset_links_df = pandas.merge(left =pathset_links_df,
                                        right=pathfind_trip_list_df[[Passenger.TRIP_LIST_COLUMN_TRIP_LIST_ID_NUM,"new"]],
                                        how  ="left")
        pathset_links_df = pathset_links_df.loc[pandas.isnull(pathset_links_df["new"])]
        pathset_links_df.drop(["new"], axis=1, inplace=True)
        FastTripsLogger.debug("Filtered to %d pathset_links_df rows" % len(pathset_links_df))
        # append
        pathset_links_df = pandas.concat([pathset_links_df, new_pathset_links_df], axis=0)
        FastTripsLogger.debug("Concatenated so pathset_links_df has %d rows" % len(pathset_links_df))

        FastTripsLogger.debug("merge_pathsets():     pathset_paths_df len=%d head=\n%s\ntail=\n%s" % (len(pathset_paths_df), pathset_paths_df.head().to_string(),pathset_paths_df.tail().to_string()))
        FastTripsLogger.debug("merge_pathsets():     pathset_links_df len=%d head=\n%s\ntail=\n%s" % (len(pathset_links_df), pathset_links_df.head().to_string(),pathset_links_df.tail().to_string()))

        # done with this
        pathfind_trip_list_df.drop(["new"], axis=1, inplace=True)
        return (pathset_paths_df, pathset_links_df)

    @staticmethod
    def number_of_pathsets(pathset_paths_df):
        """
        Counts the number of passenger trips with pathsets and returns it.
        """
        return len(pathset_paths_df.groupby([Passenger.PERSONS_COLUMN_PERSON_ID,Passenger.TRIP_LIST_COLUMN_PERSON_TRIP_ID]))

    @staticmethod
    def assign_paths(output_dir, FT):
        """
        Finds the paths for the passengers.
        """
        Assignment.write_configuration(output_dir)

        # write the initial load profile, iteration 0
        veh_trips_df     = FT.trips.get_full_trips()
        pathset_paths_df = None
        pathset_links_df = None

        # write 0-iter vehicle trips
        Assignment.write_vehicle_trips(output_dir, 0, 0, veh_trips_df)

        for iteration in range(1,Assignment.MAX_ITERATIONS+1):

            #: todo make max_pathfinding_iterations configurable?
            for pathfinding_iteration in range(1, 11):

                # First pathfinding_iteration, find paths for everyone
                if pathfinding_iteration == 1:
                    Assignment.PATHFINDING_EVERYONE = True
                # Subsequent: just find paths for those without paths
                else:
                    Assignment.PATHFINDING_EVERYONE = False

                FastTripsLogger.info("***************************** ITERATION %d PATHFINDING ITERATION %d **************************************" % (iteration, pathfinding_iteration))

                if (Assignment.PATHFINDING_TYPE == Assignment.PATHFINDING_TYPE_READ_FILE) and (iteration == 1) and (pathfinding_iteration == 1):
                    FastTripsLogger.info("Reading paths from file")
                    (new_pathset_paths_df, new_pathset_links_df) = FT.passengers.read_passenger_pathsets(output_dir, FT.stops, include_asgn=False)
                    num_new_paths_found = Assignment.number_of_pathsets(new_pathset_paths_df)

                else:
                    num_new_paths_found = Assignment.generate_pathsets(FT, pathset_paths_df, veh_trips_df, output_dir, iteration, pathfinding_iteration)
                    (new_pathset_paths_df, new_pathset_links_df) = FT.passengers.setup_passenger_pathsets(iteration, pathfinding_iteration, FT.stops,
                                                                                                          FT.trips.trip_id_df, FT.trips.trips_df, FT.routes.modes_df,
                                                                                                          FT.transfers, FT.tazs, Assignment.PREPEND_ROUTE_ID_TO_TRIP_ID)
                    # write pathfinding results to special PF results file
                    Passenger.write_paths(output_dir, iteration, pathfinding_iteration, -1, new_pathset_paths_df, False, 
                                          Assignment.OUTPUT_PATHSET_PER_SIM_ITER, not Assignment.DEBUG_OUTPUT_COLUMNS, not Assignment.DEBUG_OUTPUT_COLUMNS)
                    Passenger.write_paths(output_dir, iteration, pathfinding_iteration, -1, new_pathset_links_df, True, 
                                          Assignment.OUTPUT_PATHSET_PER_SIM_ITER, not Assignment.DEBUG_OUTPUT_COLUMNS, not Assignment.DEBUG_OUTPUT_COLUMNS)

                    # write performance info right away in case we crash, quit, etc
                    FT.performance.write(output_dir, append=((iteration>1) or (pathfinding_iteration>1)))

                # If we found paths for everyone, excellent
                if Assignment.PATHFINDING_EVERYONE:
                    pathset_paths_df = new_pathset_paths_df
                    pathset_links_df = new_pathset_links_df
                # Otherwise, merge with those for whom we already have
                else:
                    (pathset_paths_df, pathset_links_df) = Assignment.merge_pathsets(FT.passengers.pathfind_trip_list_df, pathset_paths_df, pathset_links_df, new_pathset_paths_df, new_pathset_links_df)

                # if we have new paths, simulate them
                if num_new_paths_found > 0:

                    if Assignment.SIMULATION:
                        FastTripsLogger.info("****************************** SIMULATING ***********************************************************")
                        (num_passengers_arrived, pathset_paths_df, pathset_links_df, veh_trips_df) = \
                            Assignment.simulate(FT, output_dir, iteration, pathfinding_iteration, pathset_paths_df, pathset_links_df, veh_trips_df)
                    else:
                        # if we're not simulating, we can still calculate costs and choose paths
                        FastTripsLogger.info("****************************** CHOOSING PATHS WITHOUT SIMULATING ************************************")

                        (num_passengers_arrived, pathset_paths_df, pathset_links_df) = \
                            Assignment.choose_paths_without_simulation(FT, output_dir, iteration, pathfinding_iteration, pathset_paths_df, pathset_links_df, veh_trips_df)

                # Set new schedule
                FT.trips.stop_times_df = veh_trips_df

                Assignment.write_vehicle_trips(output_dir, iteration, pathfinding_iteration, veh_trips_df)

                if Assignment.OUTPUT_PASSENGER_TRAJECTORIES:
                    PathSet.write_path_times(Passenger.get_chosen_links(pathset_links_df), output_dir)

                # capacity gap stuff
                num_paths_found = Assignment.number_of_pathsets(pathset_paths_df)
                num_bumped_passengers = num_paths_found - num_passengers_arrived
                if num_paths_found > 0:
                    capacity_gap = 100.0*num_bumped_passengers/num_paths_found
                else:
                    capacity_gap = 100

                FastTripsLogger.info("")
                FastTripsLogger.info("  TOTAL ASSIGNED PASSENGERS: %10d" % num_paths_found)
                FastTripsLogger.info("  ARRIVED PASSENGERS:        %10d" % num_passengers_arrived)
                FastTripsLogger.info("  MISSED PASSENGERS:         %10d" % num_bumped_passengers)
                FastTripsLogger.info("  CAPACITY GAP:              %10.5f" % capacity_gap)

                # if no new paths found, pathfinding_iteration loop is done
                if num_new_paths_found == 0:
                    break

            # end condition for iterations loop
            if False and capacity_gap < 0.001:
                break

            # end for loop

    @staticmethod
    def filter_trip_list_to_not_arrived(trip_list_df, pathset_paths_df):
        """
        Filter the given trip list to only those that have not arrived according to *pathset_paths_df*.
        """
        FastTripsLogger.debug("filter_trip_list_to_not_arrived(): trip_list_df len=%d head()=\n%s"  % (len(trip_list_df), trip_list_df.head().to_string()))
        FastTripsLogger.debug("filter_trip_list_to_not_arrived(): pathset_paths_df len=%d head()=\n%s"  % (len(pathset_paths_df), pathset_paths_df.head().to_string()))

        # filter to only the chosen paths
        chosen_paths_df = pathset_paths_df.loc[pathset_paths_df[Assignment.SIM_COL_PAX_CHOSEN] > Assignment.CHOSEN_NOT_CHOSEN_YET,
                                                [Passenger.TRIP_LIST_COLUMN_TRIP_LIST_ID_NUM, Assignment.SIM_COL_PAX_CHOSEN]]

        # add chosen index
        trip_list_df_to_return = pandas.merge(left  =trip_list_df,
                                              right =chosen_paths_df,
                                              how   ="left")
        # use it to filter to null chosen
        trip_list_df_to_return = trip_list_df_to_return.loc[pandas.isnull(trip_list_df_to_return[Assignment.SIM_COL_PAX_CHOSEN])]
        # remove chosen column
        trip_list_df_to_return.drop([Assignment.SIM_COL_PAX_CHOSEN], axis=1, inplace=True)

        FastTripsLogger.debug("filter_trip_list_to_not_arrived(): trip_list_df_to_return len=%d head()=\n%s"  % (len(trip_list_df_to_return), trip_list_df_to_return.head().to_string()))
        return trip_list_df_to_return

    @staticmethod
    def generate_pathsets(FT, pathset_paths_df, veh_trips_df, output_dir, iteration, pathfinding_iteration):
        """
        Figures out which person trips for whom to generate_pathsets, stored in :py:attr:`Passenger.pathfind_trip_list_df`

        Generates paths sets for those person trips using deterministic trip-based shortest path (TBSP) or
        stochastic trip-based hyperpath (TBHP).

        Returns the number of pathsets found.
        """
        FastTripsLogger.info("**************************** GENERATING PATHS **********************************************************")
        start_time          = datetime.datetime.now()
        process_dict        = {}  # workernum -> {"process":process, "alive":alive bool, "done":done bool, "working_on":(person_id, trip_list_num)}
        todo_queue          = None
        done_queue          = None

        # We only need to do this once
        if iteration == 1 and pathfinding_iteration == 1:
            if Assignment.DEBUG_TRACE_ONLY:
                FT.passengers.trip_list_df = FT.passengers.trip_list_df.loc[FT.passengers.trip_list_df[Passenger.TRIP_LIST_COLUMN_PERSON_ID].isin(Assignment.TRACE_PERSON_IDS)]
            else:
                if Assignment.DEBUG_NUM_TRIPS > 0 and len(FT.passengers.trip_list_df) > Assignment.DEBUG_NUM_TRIPS:
                    FastTripsLogger.info("Truncating trip list to %d trips" % Assignment.DEBUG_NUM_TRIPS)
                    FT.passengers.trip_list_df = FT.passengers.trip_list_df.iloc[:Assignment.DEBUG_NUM_TRIPS]

            # Skip someone?
            if Assignment.SKIP_PERSON_IDS and len(Assignment.SKIP_PERSON_IDS) > 0:
                FT.passengers.trip_list_df = FT.passengers.trip_list_df.loc[~FT.passengers.trip_list_df[Passenger.TRIP_LIST_COLUMN_PERSON_ID].isin(Assignment.SKIP_PERSON_IDS)]

        # these are the trips for which we'll find paths
        FT.passengers.pathfind_trip_list_df = FT.passengers.trip_list_df

<<<<<<< HEAD
        # test: on even iterations, try to find paths for the failed passengers, e.g. passengers with chosen==0
        if iteration % 2 == 0:
            Assignment.PATHFINDING_EVERYONE = False
            FastTripsLogger.info("Finding paths for trips for those that haven't arrived yet")
            FT.passengers.pathfind_trip_list_df = Assignment.filter_trip_list_to_not_arrived(FT.passengers.trip_list_df, pathset_paths_df)
        else:
            Assignment.PATHFINDING_EVERYONE = True
=======
        if Assignment.PATHFINDING_EVERYONE:
>>>>>>> 705f5565
            # we're starting over with empty vehicles
            Trip.reset_onboard(veh_trips_df)
        else:
            FastTripsLogger.info("Finding paths for trips for those that haven't arrived yet")
            FT.passengers.pathfind_trip_list_df = Assignment.filter_trip_list_to_not_arrived(FT.passengers.trip_list_df, pathset_paths_df)

        est_paths_to_find   = len(FT.passengers.pathfind_trip_list_df)
        FastTripsLogger.info("Finding pathsets for %d trips" % est_paths_to_find)
        if est_paths_to_find == 0:
            return 0

        info_freq           = pow(10, int(math.log(est_paths_to_find+1,10)-2))
        if info_freq < 1: info_freq = 1
        # info_freq = 1 # DEBUG CRASH

        num_processes       = Assignment.NUMBER_OF_PROCESSES
        if  Assignment.NUMBER_OF_PROCESSES < 1:
            num_processes   = multiprocessing.cpu_count()
        # it's not worth it unless each process does 3
        if num_processes > est_paths_to_find*3:
            num_processes = int(est_paths_to_find/3)

        # this is probalby time consuming... put in a try block
        try:
            # Setup multiprocessing processes
            if num_processes > 1:
                todo_queue      = multiprocessing.Queue()
                done_queue      = multiprocessing.Queue()
                for process_idx in range(1, 1+num_processes):
                    FastTripsLogger.info("Starting worker process %2d" % process_idx)
                    process_dict[process_idx] = {
                        "process":multiprocessing.Process(target=find_trip_based_paths_process_worker,
                            args=(iteration, pathfinding_iteration, process_idx, Assignment.INPUT_NETWORK_DIR, Assignment.INPUT_DEMAND_DIR,
                                  Assignment.OUTPUT_DIR, todo_queue, done_queue,
                                  Assignment.PATHFINDING_TYPE==Assignment.PATHFINDING_TYPE_STOCHASTIC,
                                  Assignment.bump_wait_df, veh_trips_df)),
                        "alive":True,
                        "done":False
                    }
                    process_dict[process_idx]["process"].start()
            else:
                Assignment.initialize_fasttrips_extension(0, output_dir, veh_trips_df)

            # process tasks or send tasks to workers for processing
            num_paths_found_prev  = 0
            num_paths_found_now   = 0
            path_cols             = list(FT.passengers.pathfind_trip_list_df.columns.values)
            for path_tuple in FT.passengers.pathfind_trip_list_df.itertuples(index=False):
                path_dict         = dict(zip(path_cols, path_tuple))
                trip_list_id      = path_dict[Passenger.TRIP_LIST_COLUMN_TRIP_LIST_ID_NUM]
                person_id         = path_dict[Passenger.TRIP_LIST_COLUMN_PERSON_ID]
                trace_person      = person_id in Assignment.TRACE_PERSON_IDS

                if Assignment.DEBUG_TRACE_ONLY and not trace_person: continue

                # first iteration -- create path objects
                if iteration==1:
                    trip_pathset = PathSet(path_dict)
                    FT.passengers.add_pathset(trip_list_id, trip_pathset)
                else:
                    trip_pathset = FT.passengers.get_pathset(trip_list_id)

                if not trip_pathset.goes_somewhere(): continue

                # find pathsets for everyone -- dwell times have changed
                # if iteration > 1 and trip_list_id not in Assignment.bumped_trip_list_nums:
                #    num_paths_found_prev += 1
                #    continue

                if num_processes > 1:
                    todo_queue.put( trip_pathset )
                else:
                    if trace_person:
                        FastTripsLogger.debug("Tracing assignment of person_id %s" % str(person_id))

                    # do the work
                    (pathdict, perf_dict) = \
                        Assignment.find_trip_based_pathset(iteration, pathfinding_iteration, trip_pathset,
                                                        Assignment.PATHFINDING_TYPE==Assignment.PATHFINDING_TYPE_STOCHASTIC,
                                                        trace=trace_person)
                    trip_pathset.pathdict = pathdict
                    FT.performance.add_info(iteration, pathfinding_iteration, person_id, trip_list_id, perf_dict)

                    if trip_pathset.path_found():
                        num_paths_found_now += 1

                    if num_paths_found_now % info_freq == 0:
                        time_elapsed = datetime.datetime.now() - start_time
                        FastTripsLogger.info(" %6d / %6d passenger paths found.  Time elapsed: %2dh:%2dm:%2ds" % (
                                             num_paths_found_now, est_paths_to_find,
                                             int( time_elapsed.total_seconds() / 3600),
                                             int( (time_elapsed.total_seconds() % 3600) / 60),
                                             time_elapsed.total_seconds() % 60))

            # multiprocessing follow-up
            if num_processes > 1:
                # we're done, let each process know
                for process_idx in process_dict.keys():
                    todo_queue.put('DONE')

                # get results
                done_procs = 0  # where done means not alive
                while done_procs < len(process_dict):

                    try:
                        result     = done_queue.get(True, 30)
                        worker_num = result[0]

                        # FastTripsLogger.debug("Received %s" % str(result))
                        if result[1] == "DONE":
                            FastTripsLogger.debug("Received done from process %d" % worker_num)
                            process_dict[worker_num]["done"] = True
                        elif result[1] == "STARTING":
                            process_dict[worker_num]["working_on"] = (result[2],result[3])
                        elif result[1] == "COMPLETED":
                            trip_list_id    = result[2]
                            pathset         = FT.passengers.get_pathset(trip_list_id)
                            pathset.pathdict= result[3]
                            perf_dict       = result[4]
                            person_id       = FT.passengers.get_person_id(trip_list_id)

                            FT.performance.add_info(iteration, pathfinding_iteration, person_id, trip_list_id, perf_dict)

                            if pathset.path_found():
                                num_paths_found_now += 1

                            if num_paths_found_now % info_freq == 0:
                                time_elapsed = datetime.datetime.now() - start_time
                                FastTripsLogger.info(" %6d / %6d passenger paths found.  Time elapsed: %2dh:%2dm:%2ds" % (
                                                     num_paths_found_now, est_paths_to_find,
                                                     int( time_elapsed.total_seconds() / 3600),
                                                     int( (time_elapsed.total_seconds() % 3600) / 60),
                                                     time_elapsed.total_seconds() % 60))

                            del process_dict[worker_num]["working_on"]
                        else:
                            print "Unexpected done queue contents: " + str(result)

                    except Queue.Empty:
                        # This is normal
                        pass
                    except:
                        FastTripsLogger.error("Caught exception: %s" % str(sys.exc_info()))
                        pass

                    # check if any processes are not alive
                    for process_idx in process_dict.keys():
                        if process_dict[process_idx]["alive"] and not process_dict[process_idx]["process"].is_alive():
                            FastTripsLogger.debug("Process %d is not alive" % process_idx)
                            process_dict[process_idx]["alive"] = False
                            done_procs += 1

                # join up my processes
                for process_idx in process_dict.keys():
                    process_dict[process_idx]["process"].join()

                # check if any processes crashed
                for process_idx in process_dict.keys():
                    if not process_dict[process_idx]["done"]:
                        if "working_on" in process_dict[process_idx]:
                            FastTripsLogger.info("Process %d appears to have crashed; it was working on %s" % \
                                                 (process_idx, str(process_dict[process_idx]["working_on"])))
                        else:
                            FastTripsLogger.info("Process %d appears to have crashed; see ft_debug_worker%02d.log" % (process_idx, process_idx))

        except (KeyboardInterrupt, SystemExit):
            exc_type, exc_value, exc_tb = sys.exc_info()
            FastTripsLogger.error("Exception caught: %s" % str(exc_type))
            error_lines = traceback.format_exception(exc_type, exc_value, exc_tb)
            for e in error_lines: FastTripsLogger.error(e)
            FastTripsLogger.error("Terminating processes")
            # terminating my processes
            for proc in process_dict:
                proc.terminate()
            sys.exit(2)
        except:
            # some other error
            exc_type, exc_value, exc_tb = sys.exc_info()
            error_lines = traceback.format_exception(exc_type, exc_value, exc_tb)
            for e in error_lines: FastTripsLogger.error(e)
            sys.exit(2)

        time_elapsed = datetime.datetime.now() - start_time
        FastTripsLogger.info("Finished finding %6d passenger paths.  Time elapsed: %2dh:%2dm:%2ds" % (
                                 num_paths_found_now,
                                 int( time_elapsed.total_seconds() / 3600),
                                 int( (time_elapsed.total_seconds() % 3600) / 60),
                                 time_elapsed.total_seconds() % 60))

        return num_paths_found_now + num_paths_found_prev


    @staticmethod
    def find_trip_based_pathset(iteration, pathfinding_iteration, pathset, hyperpath, trace):
        """
        Perform trip-based path set search.

        Will do so either backwards (destination to origin) if :py:attr:`PathSet.direction` is :py:attr:`PathSet.DIR_OUTBOUND`
        or forwards (origin to destination) if :py:attr:`PathSet.direction` is :py:attr:`PathSet.DIR_INBOUND`.

        Returns (pathdict,
                 performance_dict)

        Where pathdict maps {pathnum:{PATH_KEY_COST:cost, PATH_KEY_PROBABILITY:probability, PATH_KEY_STATES:[state list]}}

        Where performance_dict includes:
                 number of label iterations,
                 max number of times a stop was processed,
                 seconds spent in labeling,
                 seconds spend in enumeration

        :param pathset:   the path to fill in
        :type  pathset:   a :py:class:`PathSet` instance
        :param hyperpath: pass True to use a stochastic hyperpath-finding algorithm, otherwise a deterministic shortest path
                          search algorithm will be use.
        :type  hyperpath: bool
        :param trace:     pass True if this path should be traced to the debug log
        :type  trace:     bool

        """
        # FastTripsLogger.debug("C++ extension start")
        # send it to the C++ extension
        (ret_ints, ret_doubles, path_costs, process_num,
         label_iterations, num_labeled_stops, max_label_process_count,
         ms_labeling, ms_enumerating,
         bytes_workingset, bytes_privateusage) = \
            _fasttrips.find_pathset(iteration, pathfinding_iteration, int(pathset.person_id_num), pathset.trip_list_id_num, hyperpath,
                                 pathset.user_class, pathset.purpose, pathset.access_mode, pathset.transit_mode, pathset.egress_mode,
                                 pathset.o_taz_num, pathset.d_taz_num,
                                 1 if pathset.outbound else 0, float(pathset.pref_time_min), pathset.vot,
                                 1 if trace else 0)
        # FastTripsLogger.debug("C++ extension complete")
        # FastTripsLogger.debug("Finished finding path for person %s trip list id num %d" % (pathset.person_id, pathset.trip_list_id_num))
        pathdict = {}
        row_num  = 0

        for path_num in range(path_costs.shape[0]):

            pathdict[path_num] = {}
            pathdict[path_num][PathSet.PATH_KEY_COST       ] = path_costs[path_num, 0]
            pathdict[path_num][PathSet.PATH_KEY_FARE       ] = path_costs[path_num, 1]
            pathdict[path_num][PathSet.PATH_KEY_PROBABILITY] = path_costs[path_num, 2]
            pathdict[path_num][PathSet.PATH_KEY_INIT_COST  ] = path_costs[path_num, 3]
            pathdict[path_num][PathSet.PATH_KEY_INIT_FARE  ] = path_costs[path_num, 4]
            # List of (stop_id, stop_state)
            pathdict[path_num][PathSet.PATH_KEY_STATES     ] = []

            # print "path_num %d" % path_num

            # while we have unprocessed rows and the row is still relevant for this path_num
            while (row_num < ret_ints.shape[0]) and (ret_ints[row_num, 0] == path_num):
                # print row_num

                mode = ret_ints[row_num,2]
                # todo
                if mode == -100:
                    mode = PathSet.STATE_MODE_ACCESS
                elif mode == -101:
                    mode = PathSet.STATE_MODE_EGRESS
                elif mode == -102:
                    mode = PathSet.STATE_MODE_TRANSFER
                elif mode == -103:
                    mode = Passenger.MODE_GENERIC_TRANSIT_NUM

                if hyperpath:
                    pathdict[path_num][PathSet.PATH_KEY_STATES].append( (ret_ints[row_num, 1], [
                        ret_doubles[row_num,0],                                                          # label,
                        Util.SIMULATION_DAY_START + datetime.timedelta(minutes=ret_doubles[row_num,1]),  # departure/arrival time
                        mode,                                                                            # departure/arrival mode
                        ret_ints[row_num,3],                                                             # trip id
                        ret_ints[row_num,4],                                                             # successor/predecessor
                        ret_ints[row_num,5],                                                             # sequence
                        ret_ints[row_num,6],                                                             # sequence succ/pred
                        datetime.timedelta(minutes=ret_doubles[row_num,2]),                              # link time
                        ret_doubles[row_num,3],                                                          # link fare
                        ret_doubles[row_num,4],                                                          # link cost
                        ret_doubles[row_num,5],                                                          # link distance
                        ret_doubles[row_num,6],                                                          # cost
                        Util.SIMULATION_DAY_START + datetime.timedelta(minutes=ret_doubles[row_num,7])   # arrival/departure time
                    ] ) )
                else:
                    pathdict[path_num][PathSet.PATH_KEY_STATES].append( (ret_ints[row_num, 1], [
                        datetime.timedelta(minutes=ret_doubles[row_num,0]),                              # label,
                        Util.SIMULATION_DAY_START + datetime.timedelta(minutes=ret_doubles[row_num,1]),  # departure/arrival time
                        mode,                                                                            # departure/arrival mode
                        ret_ints[row_num,3],                                                             # trip id
                        ret_ints[row_num,4],                                                             # successor/predecessor
                        ret_ints[row_num,5],                                                             # sequence
                        ret_ints[row_num,6],                                                             # sequence succ/pred
                        datetime.timedelta(minutes=ret_doubles[row_num,2]),                              # link time
                        ret_doubles[row_num,3],                                                          # link fare
                        datetime.timedelta(minutes=ret_doubles[row_num,4]),                              # link cost
                        ret_doubles[row_num,5],                                                          # link dist
                        datetime.timedelta(minutes=ret_doubles[row_num,6]),                              # cost
                        Util.SIMULATION_DAY_START + datetime.timedelta(minutes=ret_doubles[row_num,7])   # arrival/departure time
                    ] ) )
                row_num += 1

        perf_dict = { \
            Performance.PERFORMANCE_COLUMN_PROCESS_NUM           : process_num,
            Performance.PERFORMANCE_COLUMN_LABEL_ITERATIONS      : label_iterations,
            Performance.PERFORMANCE_COLUMN_NUM_LABELED_STOPS     : num_labeled_stops,
            Performance.PERFORMANCE_COLUMN_MAX_STOP_PROCESS_COUNT: max_label_process_count,
            Performance.PERFORMANCE_COLUMN_TIME_LABELING_MS      : ms_labeling,
            Performance.PERFORMANCE_COLUMN_TIME_ENUMERATING_MS   : ms_enumerating,
            Performance.PERFORMANCE_COLUMN_TRACED                : trace,
            Performance.PERFORMANCE_COLUMN_WORKING_SET_BYTES     : bytes_workingset,
            Performance.PERFORMANCE_COLUMN_PRIVATE_USAGE_BYTES   : bytes_privateusage
        }
        return (pathdict, perf_dict)

    @staticmethod
    def find_passenger_vehicle_times(pathset_links_df, veh_trips_df):
        """
        Given a dataframe of passenger links and a dataframe of vehicle trip links, adds two new columns to the passenger links for board and alight time.

        - Takes the trip links of pathset_links_df (columns: person_id, trip_list_id_num, pathnum, linkmode, trip_id_num, A_id_num, B_id_num, A_seq, B_seq, pf_A_time, pf_B_time, pf_linktime, A_id, B_id, trip_id)
        - Joins with vehicle trips on trip id num, A_id, A_seq to add:
          * board time   (Assignment.SIM_COL_PAX_BOARD_TIME)
          * overcap      (Assignment.SIM_COL_PAX_OVERCAP)
          * overcap_frac (Assignment.SIM_COL_PAX_OVERCAP_FRAC)
        - Joins with vehicle trips on trip id num, B_id, B_seq to add:
          * alight time (Assignment.SIM_COL_PAX_ALIGHT_TIME)

        Returns the same dataframe but with four additional columns (replacing them if they're already there).
        """
        if len(Assignment.TRACE_PERSON_IDS) > 0:
            FastTripsLogger.debug("find_passenger_vehicle_times(): input pathset_links_df len=%d\n%s" % \
                                  (len(pathset_links_df), pathset_links_df.loc[pathset_links_df[Passenger.TRIP_LIST_COLUMN_PERSON_ID].isin(Assignment.TRACE_PERSON_IDS)].to_string()))

        if Assignment.SIM_COL_PAX_BOARD_TIME in list(pathset_links_df.columns.values):
            pathset_links_df.drop([Assignment.SIM_COL_PAX_BOARD_TIME,
                                   Assignment.SIM_COL_PAX_ALIGHT_TIME,
                                   Assignment.SIM_COL_PAX_OVERCAP], axis=1, inplace=True)
        if Assignment.SIM_COL_PAX_OVERCAP_FRAC in list(pathset_links_df.columns.values):
            pathset_links_df.drop([Assignment.SIM_COL_PAX_OVERCAP_FRAC], axis=1, inplace=True)

        # FastTripsLogger.debug("pathset_links_df:\n%s\n" % pathset_links_df.head().to_string())
        FastTripsLogger.debug("veh_trips_df:\n%s\n" % veh_trips_df.head().to_string())

        veh_trip_cols = [Trip.STOPTIMES_COLUMN_TRIP_ID,
                         Trip.STOPTIMES_COLUMN_STOP_SEQUENCE,
                         Trip.STOPTIMES_COLUMN_STOP_ID,
                         Trip.STOPTIMES_COLUMN_DEPARTURE_TIME,
                         Trip.SIM_COL_VEH_OVERCAP,                # TODO: what about msa_overcap?
                         Trip.SIM_COL_VEH_OVERCAP_FRAC]

        # this one may not be here -- it's only present during capacity stuff
        if Trip.SIM_COL_VEH_OVERCAP_FRAC not in list(veh_trips_df.columns.values):
            veh_trip_cols.remove(Trip.SIM_COL_VEH_OVERCAP_FRAC)

        pathset_links_df = pandas.merge(
            left    =pathset_links_df,
            right   =veh_trips_df[veh_trip_cols],
            left_on =[Trip.STOPTIMES_COLUMN_TRIP_ID,'A_id','A_seq'],
            right_on=[Trip.STOPTIMES_COLUMN_TRIP_ID,
                      Trip.STOPTIMES_COLUMN_STOP_ID,
                      Trip.STOPTIMES_COLUMN_STOP_SEQUENCE],
            how     ='left')
        pathset_links_df = pandas.merge(
            left    =pathset_links_df,
            right   =veh_trips_df[[Trip.STOPTIMES_COLUMN_TRIP_ID,
                                   Trip.STOPTIMES_COLUMN_STOP_SEQUENCE,
                                   Trip.STOPTIMES_COLUMN_STOP_ID,
                                   Trip.STOPTIMES_COLUMN_ARRIVAL_TIME]],
            left_on =[Trip.STOPTIMES_COLUMN_TRIP_ID,'B_id','B_seq'],
            right_on=[Trip.STOPTIMES_COLUMN_TRIP_ID,
                      Trip.STOPTIMES_COLUMN_STOP_ID,
                      Trip.STOPTIMES_COLUMN_STOP_SEQUENCE],
            how     ='left',
            suffixes=("_A","_B"))

        pathset_links_df.rename(columns={
            Trip.STOPTIMES_COLUMN_DEPARTURE_TIME:Assignment.SIM_COL_PAX_BOARD_TIME,   # transit vehicle depart time (at A) = board time for pax
            Trip.STOPTIMES_COLUMN_ARRIVAL_TIME  :Assignment.SIM_COL_PAX_ALIGHT_TIME,  # transit vehicle arrive time (at B) = alight time for pax
        }, inplace=True)

        # redundant with A_id, B_id, A_seq, B_seq, B_time is just alight time
        pathset_links_df.drop(['%s_A' % Trip.STOPTIMES_COLUMN_STOP_ID,
                               '%s_B' % Trip.STOPTIMES_COLUMN_STOP_ID,
                               '%s_A' % Trip.STOPTIMES_COLUMN_STOP_SEQUENCE,
                               '%s_B' % Trip.STOPTIMES_COLUMN_STOP_SEQUENCE], axis=1, inplace=True)

        if len(Assignment.TRACE_PERSON_IDS) > 0:
            FastTripsLogger.debug("find_passenger_vehicle_times(): output pathset_links_df len=%d\n%s" % \
                                  (len(pathset_links_df), pathset_links_df.loc[pathset_links_df[Passenger.TRIP_LIST_COLUMN_PERSON_ID].isin(Assignment.TRACE_PERSON_IDS)].to_string()))
        return pathset_links_df

    @staticmethod
    def put_passengers_on_vehicles(iteration, bump_iter, pathset_paths_df, pathset_links_df, veh_trips_df):
        """
        Puts the chosen passenger trips specified in pathset_paths_df/pathset_links_df onto the transit vehicle trips specified by veh_trip_df.

        Returns veh_trips_df but with updated columns
          - :py:attr:`Trip.SIM_COL_VEH_BOARDS`
          - :py:attr:`Trip.SIM_COL_VEH_ALIGHTS`
          - :py:attr:`Trip.SIM_COL_VEH_ONBOARD`
        """
        # drop these -- we'll set them
        if Trip.SIM_COL_VEH_BOARDS in list(veh_trips_df.columns.values):
            veh_trips_df.drop([Trip.SIM_COL_VEH_BOARDS,
                               Trip.SIM_COL_VEH_ALIGHTS,
                               Trip.SIM_COL_VEH_ONBOARD], axis=1, inplace=True)

        veh_trips_df_len = len(veh_trips_df)

        passengers_df = Passenger.get_chosen_links(pathset_links_df)

        # Group to boards by counting trip_list_id_nums for a (trip_id, A_id as stop_id)
        passenger_trips_boards = passengers_df.loc[passengers_df[Assignment.SIM_COL_PAX_BUMP_ITER].isnull(),  # unbumped passengers
                                                   [Passenger.TRIP_LIST_COLUMN_TRIP_LIST_ID_NUM,
                                                    Trip.STOPTIMES_COLUMN_TRIP_ID_NUM,'A_id_num','A_seq']].groupby([Trip.STOPTIMES_COLUMN_TRIP_ID_NUM,'A_id_num','A_seq']).count()
        passenger_trips_boards.index.names = [Trip.STOPTIMES_COLUMN_TRIP_ID_NUM,
                                              Trip.STOPTIMES_COLUMN_STOP_ID_NUM,
                                              Trip.STOPTIMES_COLUMN_STOP_SEQUENCE]

        # And alights by counting path_ids for a (trip_id, B_id as stop_id)
        passenger_trips_alights = passengers_df.loc[passengers_df[Assignment.SIM_COL_PAX_BUMP_ITER].isnull(),
                                                    [Passenger.TRIP_LIST_COLUMN_TRIP_LIST_ID_NUM,
                                                     Trip.TRIPS_COLUMN_TRIP_ID_NUM,'B_id_num','B_seq']].groupby([Trip.TRIPS_COLUMN_TRIP_ID_NUM,'B_id_num','B_seq']).count()
        passenger_trips_alights.index.names = [Trip.STOPTIMES_COLUMN_TRIP_ID_NUM,
                                               Trip.STOPTIMES_COLUMN_STOP_ID_NUM,
                                               Trip.STOPTIMES_COLUMN_STOP_SEQUENCE]

        # Join them to the transit vehicle trips so we can put people on vehicles (boards)
        veh_loaded_df = pandas.merge(left        = veh_trips_df,
                                     right       = passenger_trips_boards,
                                     left_on     = [Trip.STOPTIMES_COLUMN_TRIP_ID_NUM,
                                                    Trip.STOPTIMES_COLUMN_STOP_ID_NUM,
                                                    Trip.STOPTIMES_COLUMN_STOP_SEQUENCE],
                                     right_index = True,
                                     how         = 'left')
        veh_loaded_df.rename(columns={Passenger.TRIP_LIST_COLUMN_TRIP_LIST_ID_NUM:Trip.SIM_COL_VEH_BOARDS}, inplace=True)


        # Join for alights
        veh_loaded_df = pandas.merge(left        = veh_loaded_df,
                                     right       = passenger_trips_alights,
                                    left_on      = [Trip.TRIPS_COLUMN_TRIP_ID_NUM,
                                                    Trip.STOPTIMES_COLUMN_STOP_ID_NUM,
                                                    Trip.STOPTIMES_COLUMN_STOP_SEQUENCE],
                                    right_index  = True,
                                    how          ='left')
        veh_loaded_df.rename(columns={Passenger.TRIP_LIST_COLUMN_TRIP_LIST_ID_NUM:Trip.SIM_COL_VEH_ALIGHTS}, inplace=True)
        veh_loaded_df.fillna(value=0, inplace=True)
        assert(len(veh_loaded_df)==veh_trips_df_len)

        # these are ints, not floats
        veh_loaded_df[[Trip.SIM_COL_VEH_BOARDS, Trip.SIM_COL_VEH_ALIGHTS]] = \
            veh_loaded_df[[Trip.SIM_COL_VEH_BOARDS, Trip.SIM_COL_VEH_ALIGHTS]].astype(int)

        # MSA the boards and alights
        # TODO figure out how this works with the multiple levels of iterations
        if bump_iter==0:
            msa_lambda = 1.0/iteration
            veh_loaded_df[Trip.SIM_COL_VEH_MSA_BOARDS ] = msa_lambda*veh_loaded_df[Trip.SIM_COL_VEH_BOARDS ] + (1.0-msa_lambda)*veh_loaded_df[Trip.SIM_COL_VEH_MSA_BOARDS ]
            veh_loaded_df[Trip.SIM_COL_VEH_MSA_ALIGHTS] = msa_lambda*veh_loaded_df[Trip.SIM_COL_VEH_ALIGHTS] + (1.0-msa_lambda)*veh_loaded_df[Trip.SIM_COL_VEH_MSA_ALIGHTS]

        veh_loaded_df.set_index([Trip.TRIPS_COLUMN_TRIP_ID_NUM,Trip.STOPTIMES_COLUMN_STOP_SEQUENCE],inplace=True)
        veh_loaded_df[Trip.SIM_COL_VEH_ONBOARD    ] = veh_loaded_df[Trip.SIM_COL_VEH_BOARDS    ] - veh_loaded_df[Trip.SIM_COL_VEH_ALIGHTS    ]
        veh_loaded_df[Trip.SIM_COL_VEH_MSA_ONBOARD] = veh_loaded_df[Trip.SIM_COL_VEH_MSA_BOARDS] - veh_loaded_df[Trip.SIM_COL_VEH_MSA_ALIGHTS]

        # on board is the cumulative sum of boards - alights
        trips_cumsum = veh_loaded_df[[Trip.SIM_COL_VEH_ONBOARD, Trip.SIM_COL_VEH_MSA_ONBOARD]].groupby(level=[0]).cumsum()
        veh_loaded_df.drop([Trip.SIM_COL_VEH_ONBOARD, Trip.SIM_COL_VEH_MSA_ONBOARD], axis=1, inplace=True) # replace with cumsum
        veh_loaded_df = pandas.merge(left        = veh_loaded_df,
                                     right       = trips_cumsum,
                                     left_index  = True,
                                     right_index = True,
                                     how         = 'left')

        assert(len(veh_loaded_df)==veh_trips_df_len)
        # print veh_trips_df.loc[5123368]
        veh_loaded_df.reset_index(inplace=True)

        FastTripsLogger.debug("veh_loaded_df with onboard>0: (showing head)\n" + \
                              veh_loaded_df.loc[veh_loaded_df[Trip.SIM_COL_VEH_ONBOARD]>0].head().to_string(formatters=\
               {Trip.STOPTIMES_COLUMN_ARRIVAL_TIME   :Util.datetime64_formatter,
                Trip.STOPTIMES_COLUMN_DEPARTURE_TIME :Util.datetime64_formatter}))

        return veh_loaded_df

    @staticmethod
    def flag_missed_transfers(pathset_paths_df, pathset_links_df):
        """
        Given passenger pathset links with the vehicle board_time and alight_time attached to trip links,
        this method will add columns to determine if there are missed transfers.

        This works on all paths in the pathset rather than just the chosen paths because then we can choose
        a path without missed transfers.

        The following columns are used in pathset_links_df:
        * Passenger.TRIP_LIST_COLUMN_TRIP_LIST_ID_NUM,
        * Passenger.PF_COL_PATH_NUM,
        * Passenger.PF_COL_LINK_NUM,
        * Assignment.SIM_COL_PAX_BOARD_TIME
        * Assignment.SIM_COL_PAX_ALIGHT_TIME
        * Passenger.PF_COL_PAX_B_TIME

        In particular, the following columns are added (or replaced if they're already there) to *pathset_links_df*:

        ======================================================= ==============================================================================
        Column Name                                             Column Description
        ======================================================= ==============================================================================
        :py:attr:`Assignment.SIM_COL_PAX_ALIGHT_DELAY_MIN`      Delay in alight_time from original pathfinding understanding of alight time
        :py:attr:`Assignment.SIM_COL_PAX_A_TIME`                New A time given the trip board/alight times for the trip links
        :py:attr:`Assignment.SIM_COL_PAX_B_TIME`                New B time given the trip board/alight times for the trip links
        :py:attr:`Assignment.SIM_COL_PAX_LINK_TIME`             New link time from B time - A time
        :py:attr:`Assignment.SIM_COL_PAX_WAIT_TIME`             New waittime given the trip board/alight times for the trip links
        :py:attr:`Assignment.SIM_COL_PAX_MISSED_XFER`           Is this link a missed xfer
        ======================================================= ==============================================================================

        The column, :py:attr:`AssignmentSIM_COL_PAX_MISSED_XFER`, is also added to *pathset_paths_df*.

        """
        # Drop these, we'll set them again
        if Assignment.SIM_COL_PAX_ALIGHT_DELAY_MIN in list(pathset_links_df.columns.values):
            pathset_links_df.drop([Assignment.SIM_COL_PAX_ALIGHT_DELAY_MIN,
                                   Assignment.SIM_COL_PAX_A_TIME,
                                   Assignment.SIM_COL_PAX_B_TIME,
                                   Assignment.SIM_COL_PAX_LINK_TIME,
                                   Assignment.SIM_COL_PAX_WAIT_TIME,
                                   Assignment.SIM_COL_MISSED_XFER], axis=1, inplace=True)

        # Set alight delay (min)
        FastTripsLogger.debug("flag_missed_transfers() pathset_links_df (%d):\n%s" % (len(pathset_links_df), pathset_links_df.head().to_string()))
        pathset_links_df[Assignment.SIM_COL_PAX_ALIGHT_DELAY_MIN] = 0.0
        pathset_links_df.loc[pandas.notnull(pathset_links_df[Trip.TRIPS_COLUMN_TRIP_ID]), Assignment.SIM_COL_PAX_ALIGHT_DELAY_MIN] = \
            ((pathset_links_df[Assignment.SIM_COL_PAX_ALIGHT_TIME]-pathset_links_df[Passenger.PF_COL_PAX_B_TIME])/numpy.timedelta64(1, 'm'))

        #: todo: is there a more elegant way to take care of this?  some trips have times after midnight so they're the next day
        pathset_links_df.loc[pathset_links_df[Assignment.SIM_COL_PAX_ALIGHT_DELAY_MIN]>22*60, Assignment.SIM_COL_PAX_BOARD_TIME ] = pathset_links_df[Assignment.SIM_COL_PAX_BOARD_TIME] - numpy.timedelta64(24, 'h')
        pathset_links_df.loc[pathset_links_df[Assignment.SIM_COL_PAX_ALIGHT_DELAY_MIN]>22*60, Assignment.SIM_COL_PAX_ALIGHT_TIME] = pathset_links_df[Assignment.SIM_COL_PAX_ALIGHT_TIME] - numpy.timedelta64(24, 'h')
        pathset_links_df.loc[pathset_links_df[Assignment.SIM_COL_PAX_ALIGHT_DELAY_MIN]>22*60, Assignment.SIM_COL_PAX_ALIGHT_DELAY_MIN] = \
            ((pathset_links_df[Assignment.SIM_COL_PAX_ALIGHT_TIME]-pathset_links_df[Passenger.PF_COL_PAX_B_TIME])/numpy.timedelta64(1, 'm'))

        max_alight_delay_min = pathset_links_df[Assignment.SIM_COL_PAX_ALIGHT_DELAY_MIN].max()
        FastTripsLogger.debug("Biggest alight_delay = %f" % max_alight_delay_min)
        if max_alight_delay_min > 0:
            FastTripsLogger.debug("\n%s" % pathset_links_df.sort_values(by=Assignment.SIM_COL_PAX_ALIGHT_DELAY_MIN, ascending=False).head().to_string())

        # For trips, alight_time is the new B_time
        # Set A_time for links AFTER trip links by joining to next leg
        next_trips = pathset_links_df[[
            Passenger.TRIP_LIST_COLUMN_PERSON_ID,
            Passenger.TRIP_LIST_COLUMN_PERSON_TRIP_ID,
            Passenger.PF_COL_PATH_NUM,
            Passenger.PF_COL_LINK_NUM,
            Assignment.SIM_COL_PAX_ALIGHT_TIME]].copy()
        next_trips[Passenger.PF_COL_LINK_NUM] = next_trips[Passenger.PF_COL_LINK_NUM] + 1
        next_trips.rename(columns={Assignment.SIM_COL_PAX_ALIGHT_TIME:Assignment.SIM_COL_PAX_A_TIME}, inplace=True)
        # Add it to passenger trips.  Now A time is set for links after trip links (note this will never be a trip link)
        pathset_links_df = pandas.merge(left =pathset_links_df, 
                                        right=next_trips,
                                        how  ="left",
                                        on   =[Passenger.TRIP_LIST_COLUMN_PERSON_ID,
                                               Passenger.TRIP_LIST_COLUMN_PERSON_TRIP_ID,
                                               Passenger.PF_COL_PATH_NUM,
                                               Passenger.PF_COL_LINK_NUM])

        FastTripsLogger.debug(str(pathset_links_df.dtypes))

        # Set the new B time for those links -- link time for access/egress/xfer is travel time since wait times are in trip links
        pathset_links_df[Assignment.SIM_COL_PAX_B_TIME] = pathset_links_df[Assignment.SIM_COL_PAX_A_TIME] + pathset_links_df[Passenger.PF_COL_LINK_TIME]
        # For trip links, it's alight time
        pathset_links_df.loc[pathset_links_df[Passenger.PF_COL_LINK_MODE]==PathSet.STATE_MODE_TRIP,   Assignment.SIM_COL_PAX_B_TIME] = pathset_links_df[Assignment.SIM_COL_PAX_ALIGHT_TIME]
        # For access links, it doesn't change from the original pathfinding result
        pathset_links_df.loc[pathset_links_df[Passenger.PF_COL_LINK_MODE]==PathSet.STATE_MODE_ACCESS, Assignment.SIM_COL_PAX_A_TIME] = pathset_links_df[Passenger.PF_COL_PAX_A_TIME]
        pathset_links_df.loc[pathset_links_df[Passenger.PF_COL_LINK_MODE]==PathSet.STATE_MODE_ACCESS, Assignment.SIM_COL_PAX_B_TIME] = pathset_links_df[Passenger.PF_COL_PAX_B_TIME]

        # Now we only need to set the trip link's A time from the previous link's new_B_time
        next_trips = pathset_links_df[[
            Passenger.TRIP_LIST_COLUMN_PERSON_ID,
            Passenger.TRIP_LIST_COLUMN_PERSON_TRIP_ID,
            Passenger.PF_COL_PATH_NUM,
            Passenger.PF_COL_LINK_NUM,
            Assignment.SIM_COL_PAX_B_TIME]].copy()
        next_trips[Passenger.PF_COL_LINK_NUM] = next_trips[Passenger.PF_COL_LINK_NUM] + 1
        next_trips.rename(columns={Assignment.SIM_COL_PAX_B_TIME:"new_trip_A_time"}, inplace=True)
        # Add it to passenger trips.  Now new_trip_A_time is set for trip links
        pathset_links_df = pandas.merge(left  =pathset_links_df,
                                        right =next_trips,
                                        how   ="left",
                                        on    =[Passenger.TRIP_LIST_COLUMN_PERSON_ID,
                                                Passenger.TRIP_LIST_COLUMN_PERSON_TRIP_ID,
                                                Passenger.PF_COL_PATH_NUM,
                                                Passenger.PF_COL_LINK_NUM])
        pathset_links_df.loc[pathset_links_df[Passenger.PF_COL_LINK_MODE]==PathSet.STATE_MODE_TRIP, Assignment.SIM_COL_PAX_A_TIME] = pathset_links_df["new_trip_A_time"]
        pathset_links_df.drop(["new_trip_A_time"], axis=1, inplace=True)

        pathset_links_df[Assignment.SIM_COL_PAX_LINK_TIME] = pathset_links_df[Assignment.SIM_COL_PAX_B_TIME] - pathset_links_df[Assignment.SIM_COL_PAX_A_TIME]

        #: todo: is there a more elegant way to take care of this?  some trips have times after midnight so they're the next day
        #: if the linktime > 23 hours then the trip time is probably off by a day, so it's right after midnight -- back it up
        pathset_links_df.loc[pathset_links_df[Assignment.SIM_COL_PAX_LINK_TIME] > numpy.timedelta64(22, 'h'), Assignment.SIM_COL_PAX_B_TIME   ] = pathset_links_df[Assignment.SIM_COL_PAX_B_TIME] - numpy.timedelta64(24, 'h')
        pathset_links_df.loc[pathset_links_df[Assignment.SIM_COL_PAX_LINK_TIME] > numpy.timedelta64(22, 'h'), Assignment.SIM_COL_PAX_LINK_TIME] = pathset_links_df[Assignment.SIM_COL_PAX_B_TIME] - pathset_links_df[Assignment.SIM_COL_PAX_A_TIME]

        # new wait time
        pathset_links_df.loc[pandas.notnull(pathset_links_df[Trip.TRIPS_COLUMN_TRIP_ID]), Assignment.SIM_COL_PAX_WAIT_TIME] = pathset_links_df[Assignment.SIM_COL_PAX_BOARD_TIME] - pathset_links_df[Assignment.SIM_COL_PAX_A_TIME]

        # invalid trips have negative wait time
        pathset_links_df[Assignment.SIM_COL_MISSED_XFER] = 0
        pathset_links_df.loc[pathset_links_df[Assignment.SIM_COL_PAX_WAIT_TIME]<numpy.timedelta64(0,'m'), Assignment.SIM_COL_MISSED_XFER] = 1

        # count how many are valid (sum of invalid = 0 for the trip list id + path)
        pathset_links_df_grouped = pathset_links_df.groupby([Passenger.TRIP_LIST_COLUMN_PERSON_ID,
                                                             Passenger.TRIP_LIST_COLUMN_PERSON_TRIP_ID,
                                                             Passenger.PF_COL_PATH_NUM]).aggregate({Assignment.SIM_COL_MISSED_XFER:"sum" })

        pathset_links_df_grouped.loc[pathset_links_df_grouped[Assignment.SIM_COL_MISSED_XFER]> 0, Assignment.SIM_COL_MISSED_XFER] = 1

        FastTripsLogger.info("          flag_missed_transfers found %d missed transfer trip legs for %d paths" % \
                             (pathset_links_df[Assignment.SIM_COL_MISSED_XFER].sum(),
                              pathset_links_df_grouped[Assignment.SIM_COL_MISSED_XFER].sum()))

        # add missed_xfer to pathset_paths_df (replacing if it was there already)
        if Assignment.SIM_COL_MISSED_XFER in list(pathset_paths_df.columns.values):
            pathset_paths_df.drop([Assignment.SIM_COL_MISSED_XFER], axis=1, inplace=True)

        pathset_paths_df = pandas.merge(left  =pathset_paths_df,
                                        right =pathset_links_df_grouped.reset_index()[[Passenger.TRIP_LIST_COLUMN_PERSON_ID, Passenger.TRIP_LIST_COLUMN_PERSON_TRIP_ID, Passenger.PF_COL_PATH_NUM, Assignment.SIM_COL_MISSED_XFER]],
                                        how   ="left")
        FastTripsLogger.debug("flag_missed_transfers() pathset_paths_df (%d):\n%s" % (len(pathset_paths_df), pathset_paths_df.head(30).to_string()))

        return (pathset_paths_df, pathset_links_df)

    @staticmethod
    def flag_bump_overcap_passengers(iteration, simulation_iteration, bump_iter, trips, pathset_paths_df, pathset_links_df, veh_loaded_df):
        """
        Check if we have boards on over-capacity vehicles.  Mark them and mark the boards.

        If :py:attr:`Assignment.CAPACITY_CONSTRAINT`, then bump off overcapacity passengers.

        The process is:

        1) Look at which vehicle links are over capacity, adding columns named :py:attr:`Trip.SIM_COL_VEH_OVERCAP`
           and py:attr:`Trip.SIM_COL_VEH_OVERCAP_FRAC` to *veh_loaded_df*

        2) Look at the stops where the first people board after we're at capacity (impossible boards) if any

        3) If :py:attr:`Assignment.BUMP_ONE_AT_A_TIME`, select the first such stop by arrival time
           Otherwise, select the first such stop for each vehicle trip

        4) Join these stops to pathset_links_df, so pathset_links_df now has column Assignment.SIM_COL_PAX_OVERCAP_FRAC

        5) If not :py:attr:`Assignment.CAPACITY_CONSTRAINT`, return (and drop the column named :py:attr:`Trip.SIM_COL_VEH_OVERCAP` from veh_loaded_df)

        6) Figure out which passenger trips are actually getting bumped.  Some people can get on at these stops, but not all, so let the first
           ones that arrive at the stop get on and filter to the ones we'll actually bump.  Update the column named :py:attr:`Assignmment.SIM_COL_PAX_BUMP_ITER`.
           If non-null, this represents the iteration the passenger got bumped.

        Return (chosen_paths_bumped, pathset_paths_df, pathset_links_df, veh_loaded_df)
        """
        # 1) Look at which vehicle links are over capacity, adding columns named Trip.SIM_COL_VEH_OVERCAP
        #    and Trip.SIM_COL_VEH_OVERCAP_FRAC to *veh_loaded_df*

        # overcap = how many people are problematic, or onboard-totalcap.  If negative, we have space.
        # overcap_frac = what percentage of boards are problematic
        veh_loaded_df[Trip.SIM_COL_VEH_OVERCAP     ] = veh_loaded_df[Trip.SIM_COL_VEH_ONBOARD] - veh_loaded_df[Trip.VEHICLES_COLUMN_TOTAL_CAPACITY]
        veh_loaded_df[Trip.SIM_COL_VEH_OVERCAP_FRAC] = 0.0
        veh_loaded_df.loc[veh_loaded_df[Trip.SIM_COL_VEH_BOARDS ]>0, Trip.SIM_COL_VEH_OVERCAP_FRAC] = veh_loaded_df[Trip.SIM_COL_VEH_OVERCAP]/veh_loaded_df[Trip.SIM_COL_VEH_BOARDS]

        # only need to do this once
        # TODO: figure out MSA with iteration/simulation_iteration/bump_iter
        if iteration==1 and simulation_iteration==0 and bump_iter==0:
            veh_loaded_df[Trip.SIM_COL_VEH_MSA_OVERCAP] = veh_loaded_df[Trip.SIM_COL_VEH_MSA_ONBOARD] - veh_loaded_df[Trip.VEHICLES_COLUMN_TOTAL_CAPACITY]
            veh_loaded_df.loc[veh_loaded_df[Trip.SIM_COL_VEH_MSA_OVERCAP]<0, Trip.SIM_COL_VEH_MSA_OVERCAP] = 0  # negatives - don't care, set to zero

        # These are the trips/stops AT capacity -- first, make sure it's clear they successfully boarded
        atcap_df = veh_loaded_df.loc[veh_loaded_df[Trip.SIM_COL_VEH_OVERCAP] == 0]

        if Assignment.SIM_COL_PAX_BUMPSTOP_BOARDED not in pathset_links_df.columns:
            pathset_links_df[Assignment.SIM_COL_PAX_BUMPSTOP_BOARDED] = pandas.Categorical([numpy.NaN]*len(pathset_links_df), categories=Assignment.BUMPSTOP_BOARDED_CATEGORICAL)

        if len(atcap_df) > 0:
            FastTripsLogger.debug("flag_bump_overcap_passengers() %d vehicle trip/stops at capacity: (showing head)\n%s" % \
                                  (len(atcap_df), atcap_df.head().to_string()))

            # Join pathset links to atcap_df; now passenger links alighting at a bump stop will have Trip.STOPTIMES_COLUMN_STOP_SEQUENCE set
            pathset_links_df = pandas.merge(left    =pathset_links_df,
                                            left_on =[Trip.STOPTIMES_COLUMN_TRIP_ID, "A_seq"],
                                            right   =atcap_df[[Trip.STOPTIMES_COLUMN_TRIP_ID, Trip.STOPTIMES_COLUMN_STOP_SEQUENCE]],
                                            right_on=[Trip.STOPTIMES_COLUMN_TRIP_ID, Trip.STOPTIMES_COLUMN_STOP_SEQUENCE],
                                            how     ="left")

            # set to ordered categories if needed
            if pathset_links_df[Assignment.SIM_COL_PAX_CHOSEN].dtype.name != "category":
                pathset_links_df[Assignment.SIM_COL_PAX_CHOSEN] = pathset_links_df[Assignment.SIM_COL_PAX_CHOSEN].astype('category')
                pathset_links_df[Assignment.SIM_COL_PAX_CHOSEN].cat.set_categories(Assignment.CHOSEN_CATEGORIES, ordered=True, inplace=True)

            # these folks boarded
            pathset_links_df.loc[(pandas.notnull(pathset_links_df[Trip.STOPTIMES_COLUMN_STOP_SEQUENCE])) & \
                                 (pathset_links_df[Assignment.SIM_COL_PAX_CHOSEN]>Assignment.CHOSEN_NOT_CHOSEN_YET), Assignment.SIM_COL_PAX_BUMPSTOP_BOARDED] = "boarded"

            FastTripsLogger.debug("flag_bump_overcap_passengers() pathset_links_df chosen, at capacity\n%s" % # pathset_links_df.head().to_string())
                pathset_links_df.loc[ (pandas.notnull(pathset_links_df[Trip.STOPTIMES_COLUMN_STOP_SEQUENCE])) & \
                                      (pathset_links_df[Assignment.SIM_COL_PAX_CHOSEN]>Assignment.CHOSEN_NOT_CHOSEN_YET) ].to_string())
            pathset_links_df.drop(Trip.STOPTIMES_COLUMN_STOP_SEQUENCE, axis=1, inplace=True)

        # These are trips/stops over capacity
        overcap_df = veh_loaded_df.loc[veh_loaded_df[Trip.SIM_COL_VEH_OVERCAP] > 0]
        FastTripsLogger.debug("flag_bump_overcap_passengers() %d vehicle trip/stops over capacity: (showing head)\n%s" % \
                              (len(overcap_df), overcap_df.head().to_string()))

        # If none, we're done
        if len(overcap_df) == 0:
            FastTripsLogger.info("          No over-capacity vehicles")
            return (0, pathset_paths_df, pathset_links_df, veh_loaded_df)

        # 2) Look at the trip-stops where the *first people* board after we're at capacity (impossible boards) if any
        bump_stops_df = overcap_df.groupby([Trip.STOPTIMES_COLUMN_TRIP_ID]).aggregate('first').reset_index()
        FastTripsLogger.debug("flag_bump_overcap_passengers() bump_stops_df iter=%d sim_iter=%d bump_iter=%d (%d rows, showing head):\n%s" %
                              (iteration, simulation_iteration, bump_iter, len(bump_stops_df), bump_stops_df.head().to_string()))


        if Assignment.CAPACITY_CONSTRAINT:
            # One stop at a time -- slower but more accurate
            # 3) If Assignment.BUMP_ONE_AT_A_TIME, select the first such stop by arrival time
            #    Otherwise, select the first such stop for each vehicle trip
            if Assignment.BUMP_ONE_AT_A_TIME:
                bump_stops_df.sort_values(by=[Trip.STOPTIMES_COLUMN_ARRIVAL_TIME], inplace=True)
                bump_stops_df = bump_stops_df.iloc[:1]

            FastTripsLogger.info("          Need to bump %d passengers from %d trip-stops" % (bump_stops_df.overcap.sum(), len(bump_stops_df)))

        # debug -- see the whole trip
        if True:
            FastTripsLogger.debug("flag_bump_overcap_passengers() Trips with bump stops:\n%s\n" % \
                pandas.merge(
                    left=veh_loaded_df[[Trip.STOPTIMES_COLUMN_TRIP_ID,
                                        Trip.STOPTIMES_COLUMN_TRIP_ID_NUM,
                                        Trip.STOPTIMES_COLUMN_STOP_SEQUENCE,
                                        Trip.STOPTIMES_COLUMN_STOP_ID,
                                        Trip.STOPTIMES_COLUMN_STOP_ID_NUM,
                                        Trip.VEHICLES_COLUMN_TOTAL_CAPACITY,
                                        Trip.SIM_COL_VEH_BOARDS,
                                        Trip.SIM_COL_VEH_ALIGHTS,
                                        Trip.SIM_COL_VEH_ONBOARD,
                                        Trip.SIM_COL_VEH_OVERCAP,
                                        Trip.SIM_COL_VEH_OVERCAP_FRAC]],
                    right=bump_stops_df[[Trip.STOPTIMES_COLUMN_TRIP_ID]],
                    how='inner').to_string())

        # 4) Join these stops to pathset_links_df, so pathset_links_df now has column Assignment.SIM_COL_PAX_OVERCAP_FRAC
        pathset_links_df = Assignment.find_passenger_vehicle_times(pathset_links_df, veh_loaded_df)

        # 5) If not Assignment.CAPACITY_CONSTRAINT, return (and drop the column named Trip.SIM_COL_VEH_OVERCAP from veh_loaded_df)
        #    (If we're not actually bumping passengers, we're done; the pathset_links_df have overcap and overcap_frac information)
        if not Assignment.CAPACITY_CONSTRAINT:

            veh_loaded_df.drop(Assignment.SIM_COL_PAX_OVERCAP_FRAC, axis=1, inplace=True)
            return (0, pathset_paths_df, pathset_links_df, veh_loaded_df)

        # join pathset links to bump_stops_df; now passenger links alighting at a bump stop will have Trip.STOPTIMES_COLUMN_STOP_SEQUENCE set
        pathset_links_df = pandas.merge(left    =pathset_links_df,
                                        left_on =[Trip.STOPTIMES_COLUMN_TRIP_ID, "A_seq"],
                                        right   =bump_stops_df[[Trip.STOPTIMES_COLUMN_TRIP_ID, Trip.STOPTIMES_COLUMN_STOP_SEQUENCE]],
                                        right_on=[Trip.STOPTIMES_COLUMN_TRIP_ID, Trip.STOPTIMES_COLUMN_STOP_SEQUENCE],
                                        how     ="left")
        FastTripsLogger.debug("flag_bump_overcap_passengers() pathset_links_df (%d rows, showing head):\n%s" % (len(pathset_links_df), pathset_links_df.head().to_string()))

        # set chosen to ordered categories if needed
        if pathset_links_df[Assignment.SIM_COL_PAX_CHOSEN].dtype.name != "category":
            pathset_links_df[Assignment.SIM_COL_PAX_CHOSEN] = pathset_links_df[Assignment.SIM_COL_PAX_CHOSEN].astype('category')
            pathset_links_df[Assignment.SIM_COL_PAX_CHOSEN].cat.set_categories(Assignment.CHOSEN_CATEGORIES, ordered=True, inplace=True)

        # bump candidates: boarding at bump stops, chosen paths, unbumped and overcap
        bumpstop_boards = pathset_links_df.loc[pandas.notnull(pathset_links_df[Trip.STOPTIMES_COLUMN_STOP_SEQUENCE])             & # board at bump_stops_df stop
                                               (pathset_links_df[Assignment.SIM_COL_PAX_CHOSEN]>Assignment.CHOSEN_NOT_CHOSEN_YET)& # chosen
                                               (pathset_links_df[Assignment.SIM_COL_PAX_BUMP_ITER].isnull())].copy()               # unbumped
        # unchosen bump candidates (to hedge against future choosing of paths with at-capacity links)
        unchosen_atcap_boards = pathset_links_df.loc[(pandas.notnull(pathset_links_df[Trip.STOPTIMES_COLUMN_STOP_SEQUENCE]))            & # board at bump_stops_df stop
                                                     (pathset_links_df[Assignment.SIM_COL_PAX_CHOSEN]==Assignment.CHOSEN_NOT_CHOSEN_YET)& # path not chosen (yet)
                                                     (pathset_links_df[Assignment.SIM_COL_PAX_BUMP_ITER].isnull())]                       # unbumped

        # bump off later arrivals, later trip_list_num
        bumpstop_boards.sort_values(by=[ \
            Assignment.SIM_COL_PAX_A_TIME, # I think this is correct
            Trip.STOPTIMES_COLUMN_TRIP_ID,
            "A_seq",
            Passenger.PF_COL_PAX_A_TIME,
            Passenger.TRIP_LIST_COLUMN_TRIP_LIST_ID_NUM],
            ascending=[True, True, True, False, False], inplace=True)
        bumpstop_boards.reset_index(drop=True, inplace=True)

        # For each trip_id, stop_seq, stop_id, we want the first *overcap* rows
        # group to trip_id, stop_seq, stop_id and count off
        bpb_count = bumpstop_boards.groupby([Trip.STOPTIMES_COLUMN_TRIP_ID,
                                             "A_seq",
                                             "A_id_num"]).cumcount()
        bpb_count.name = 'bump_index'

        # Add the bump index to our passenger-paths/stops
        bumpstop_boards = pandas.concat([bumpstop_boards, bpb_count], axis=1)

        # 1 mean boarded, 0 means we got bumped
        bumpstop_boards["new_bumpstop_boarded"] = pandas.Categorical([numpy.NaN]*len(bumpstop_boards), categories=Assignment.BUMPSTOP_BOARDED_CATEGORICAL)
        bumpstop_boards.loc[ bumpstop_boards["bump_index"] < bumpstop_boards[Trip.SIM_COL_VEH_OVERCAP], "new_bumpstop_boarded"] = "bumped"  # these folks got bumped

        FastTripsLogger.debug("flag_bump_overcap_passengers() bumpstop_boards (%d rows, showing head):\n%s" % 
                              (len(bumpstop_boards), bumpstop_boards.head(50).to_string()))

        # filter to unique passengers/paths who got bumped
        bump_paths = bumpstop_boards.loc[ bumpstop_boards["new_bumpstop_boarded"] == "bumped",
            [Passenger.TRIP_LIST_COLUMN_PERSON_ID, Passenger.TRIP_LIST_COLUMN_TRIP_LIST_ID_NUM, Passenger.PF_COL_PATH_NUM]].drop_duplicates()
        chosen_paths_bumped = len(bump_paths)

        # if we have unchosen paths that board here, add those too
        if len(unchosen_atcap_boards) > 0:

            FastTripsLogger.debug("flag_bump_overcap_passengers() unchosen_atcap_boards (%d rows, showing head):\n%s" % \
                (len(unchosen_atcap_boards), unchosen_atcap_boards.head().to_string()))
            unchosen_atcap_boards = unchosen_atcap_boards[[Passenger.TRIP_LIST_COLUMN_PERSON_ID,
                                                           Passenger.TRIP_LIST_COLUMN_TRIP_LIST_ID_NUM,
                                                           Passenger.PF_COL_PATH_NUM]].drop_duplicates()
            bump_paths = pandas.concat([bump_paths, unchosen_atcap_boards], axis=0)

        bump_paths['bump_iter_new'] = bump_iter

        FastTripsLogger.debug("flag_bump_overcap_passengers() bump_paths (%d rows, showing head):\n%s" % \
            (len(bump_paths), bump_paths.head().to_string()))

        # Kick out the bumped passengers -- update bump_iter on all pathset_links_df
        pathset_links_df = pandas.merge(left =pathset_links_df, right=bump_paths, how  ="left")
        pathset_links_df.loc[ pandas.notnull(pathset_links_df['bump_iter_new']), Assignment.SIM_COL_PAX_BUMP_ITER] = pathset_links_df['bump_iter_new']

        # Keep record of if they boarded at a bumpstop
        pathset_links_df = pandas.merge(left=pathset_links_df,
                                        right=bumpstop_boards[[Passenger.TRIP_LIST_COLUMN_PERSON_ID,
                                                               Passenger.TRIP_LIST_COLUMN_TRIP_LIST_ID_NUM,
                                                               Passenger.PF_COL_PATH_NUM,
                                                               Trip.STOPTIMES_COLUMN_TRIP_ID,
                                                               "A_seq","new_bumpstop_boarded"]],
                                        how="left")
        pathset_links_df.loc[ pandas.notnull(pathset_links_df['new_bumpstop_boarded']), Assignment.SIM_COL_PAX_BUMPSTOP_BOARDED] = pathset_links_df["new_bumpstop_boarded"]

        new_bump_wait = bumpstop_boards[[Trip.STOPTIMES_COLUMN_TRIP_ID,
                                         Trip.STOPTIMES_COLUMN_STOP_SEQUENCE,
                                         "A_id_num",
                                         Passenger.PF_COL_PAX_A_TIME]].groupby( \
                        [Trip.STOPTIMES_COLUMN_TRIP_ID,Trip.STOPTIMES_COLUMN_STOP_SEQUENCE,"A_id_num"]).first()
        new_bump_wait.reset_index(drop=False, inplace=True)
        new_bump_wait.rename(columns={"A_id_num":Trip.STOPTIMES_COLUMN_STOP_ID_NUM}, inplace=True)
        # add trip id num
        new_bump_wait = trips.add_numeric_trip_id(new_bump_wait, id_colname=Trip.STOPTIMES_COLUMN_TRIP_ID, numeric_newcolname=Trip.STOPTIMES_COLUMN_TRIP_ID_NUM)

        FastTripsLogger.debug("new_bump_wait (%d rows, showing head):\n%s" %
            (len(new_bump_wait), new_bump_wait.head().to_string(formatters=\
           {Passenger.PF_COL_PAX_A_TIME:Util.datetime64_formatter})))

        # incorporate it into the bump wait df
        if type(Assignment.bump_wait_df) == type(None):
            Assignment.bump_wait_df = new_bump_wait
        else:
            Assignment.bump_wait_df = pandas.concat([Assignment.bump_wait_df, new_bump_wait], axis=0)

            FastTripsLogger.debug("flag_bump_overcap_passengers() bump_wait_df (%d rows, showing head):\n%s" %
                (len(Assignment.bump_wait_df), Assignment.bump_wait_df.head().to_string()))

            Assignment.bump_wait_df.drop_duplicates(subset=[Trip.STOPTIMES_COLUMN_TRIP_ID,
                                                            Trip.STOPTIMES_COLUMN_STOP_SEQUENCE], inplace=True)

        # drop unnecessary columns before returning
        pathset_links_df.drop([ \
            Trip.STOPTIMES_COLUMN_STOP_SEQUENCE,  # adding this
            'bump_iter_new',
            'new_bumpstop_boarded'
            ], axis=1, inplace=True)

        veh_loaded_df.drop(Assignment.SIM_COL_PAX_OVERCAP_FRAC, axis=1, inplace=True)

        FastTripsLogger.debug("flag_bump_overcap_passengers(): return pathset_links_df.head():\n%s\n" % pathset_links_df.head().to_string())
        FastTripsLogger.debug("flag_bump_overcap_passengers(): return veh_loaded_df.head():\n%s\n" % veh_loaded_df.head().to_string())

        return (chosen_paths_bumped, pathset_paths_df, pathset_links_df, veh_loaded_df)

    @staticmethod
    def choose_paths_without_simulation(FT, output_dir, iteration, pathfinding_iteration, pathset_paths_df, pathset_links_df, veh_trips_df):
        """
        Given a pathset for each passernger, choose a path (if relevant).  That's it.

        Returns (valid_linked_trips, pathset_paths_df, pathset_links_df)
        """
        simulation_iteration = 0
        ######################################################################################################
        FastTripsLogger.info("  Step 1. Find out board/alight times for all pathset links from vehicle times")

        # could do this just to chosen path links but let's do this to the whole pathset
        pathset_links_df = Assignment.find_passenger_vehicle_times(pathset_links_df, veh_trips_df)

        # instead of flag_missed_transfers(), set these to pathfinding results
        pathset_links_df[Assignment.SIM_COL_PAX_ALIGHT_DELAY_MIN] = 0
        pathset_links_df[Assignment.SIM_COL_PAX_A_TIME          ] = pathset_links_df[Passenger.PF_COL_PAX_A_TIME]
        pathset_links_df[Assignment.SIM_COL_PAX_B_TIME          ] = pathset_links_df[Passenger.PF_COL_PAX_B_TIME]
        pathset_links_df[Assignment.SIM_COL_PAX_LINK_TIME       ] = pathset_links_df[Passenger.PF_COL_LINK_TIME]
        pathset_links_df[Assignment.SIM_COL_PAX_WAIT_TIME       ] = pathset_links_df[Passenger.PF_COL_WAIT_TIME]
        pathset_links_df[Assignment.SIM_COL_PAX_MISSED_XFER     ] = 0

        ######################################################################################################
        FastTripsLogger.info("  Step 2. Calculate costs and probabilities for all pathset paths")
        (pathset_paths_df, pathset_links_df) = PathSet.calculate_cost(
            simulation_iteration, Assignment.STOCH_DISPERSION,
            pathset_paths_df, pathset_links_df, FT.passengers.trip_list_df,
            FT.transfers.transfers_df, FT.tazs.walk_df, FT.tazs.drive_df, veh_trips_df, FT.stops, FT.routes)

        ######################################################################################################
        FastTripsLogger.info("  Step 3. Choose a path for each passenger from their pathset")

        # Choose path for each passenger -- pathset_paths_df and pathset_links_df will now have
        # SIM_COL_PAX_CHOSEN >=0 for chosen paths/path links
        (num_passengers_arrived, num_chosen, pathset_paths_df, pathset_links_df) = Passenger.choose_paths(
            True,  # choose for everyone
            iteration, pathfinding_iteration, simulation_iteration,
            pathset_paths_df, pathset_links_df)

        # Write the pathsets
        Passenger.write_paths(output_dir, iteration, simulation_iteration, pathset_paths_df, False, Assignment.OUTPUT_PATHSET_PER_SIM_ITER, not Assignment.DEBUG_OUTPUT_COLUMNS, not Assignment.DEBUG_OUTPUT_COLUMNS)
        Passenger.write_paths(output_dir, iteration, simulation_iteration, pathset_links_df, True,  Assignment.OUTPUT_PATHSET_PER_SIM_ITER, not Assignment.DEBUG_OUTPUT_COLUMNS, not Assignment.DEBUG_OUTPUT_COLUMNS)

        # write the final chosen paths for this iteration
        chosen_links_df = Passenger.get_chosen_links(pathset_links_df)
        chosen_links_df["iteration"] = iteration
        Util.write_dataframe(chosen_links_df, "chosen_links_df", os.path.join(output_dir, "chosenpaths_links.csv"), append=(iteration>1),
                             drop_debug_columns      =not Assignment.DEBUG_OUTPUT_COLUMNS,
                             drop_pathfinding_columns=not Assignment.DEBUG_OUTPUT_COLUMNS)
        chosen_links_df.drop(["iteration"], axis=1, inplace=True)

        chosen_paths_df = Passenger.get_chosen_links(pathset_paths_df)
        chosen_paths_df["iteration"] = iteration
        Util.write_dataframe(chosen_paths_df, "chosen_paths_df", os.path.join(output_dir, "chosenpaths_paths.csv"), append=(iteration>1),
                             drop_debug_columns      =not Assignment.DEBUG_OUTPUT_COLUMNS,
                             drop_pathfinding_columns=not Assignment.DEBUG_OUTPUT_COLUMNS)
        chosen_paths_df.drop(["iteration"], axis=1, inplace=True)

        return (num_passengers_arrived, pathset_paths_df, pathset_links_df)

    @staticmethod
    def simulate(FT, output_dir, iteration, pathfinding_iteration, pathset_paths_df, pathset_links_df, veh_trips_df):
        """
        Given a pathset for each passenger, choose a path (if relevant) and then
        actually assign the passengers trips to the vehicles.

        Returns (valid_linked_trips, pathset_paths_df, pathset_links_df, veh_loaded_df)
        """
        simulation_iteration   = 0
        num_passengers_arrived = 0 # will get returned from choose_paths

        while True:
            FastTripsLogger.info("Simulation Iteration %d" % simulation_iteration)
            for trace_pax in Assignment.TRACE_PERSON_IDS:
                FastTripsLogger.debug("Initial pathset_links_df for %s\n%s" % \
                   (str(trace_pax), pathset_links_df.loc[pathset_links_df.person_id==trace_pax].to_string()))

                FastTripsLogger.debug("Initial pathset_paths_df for %s\n%s" % \
                   (str(trace_pax), pathset_paths_df.loc[pathset_paths_df.person_id==trace_pax].to_string()))

            ######################################################################################################
            FastTripsLogger.info("  Step 1. Find out board/alight times for all pathset links from vehicle times")

            # could do this just to chosen path links but let's do this to the whole pathset
            pathset_links_df = Assignment.find_passenger_vehicle_times(pathset_links_df, veh_trips_df)

            ######################################################################################################
            FastTripsLogger.info("  Step 2. Flag missed transfer links and paths in the pathsets")
            (pathset_paths_df, pathset_links_df) = Assignment.flag_missed_transfers(pathset_paths_df, pathset_links_df)

            ######################################################################################################
            FastTripsLogger.info("  Step 3. Calculate costs and probabilities for all pathset paths")
            (pathset_paths_df, pathset_links_df) = PathSet.calculate_cost(
                simulation_iteration, Assignment.STOCH_DISPERSION,
                pathset_paths_df, pathset_links_df, FT.passengers.trip_list_df,
                FT.transfers.transfers_df, FT.tazs.walk_df, FT.tazs.drive_df, veh_trips_df, FT.stops, FT.routes)

            ######################################################################################################
            FastTripsLogger.info("  Step 4. Choose a path for each passenger from their pathset")

            # Choose path for each passenger -- pathset_paths_df and pathset_links_df will now have
            # SIM_COL_PAX_CHOSEN >=0 for chosen paths/path links
            (num_passengers_arrived, num_chosen, pathset_paths_df, pathset_links_df) = Passenger.choose_paths(
                Assignment.PATHFINDING_EVERYONE and simulation_iteration==0,  # choose for everyone if we just re-found all paths
                iteration, pathfinding_iteration, simulation_iteration,
                pathset_paths_df, pathset_links_df)

            ######################################################################################################
            FastTripsLogger.info("  Step 5. Put passenger paths on transit vehicles to get vehicle boards/alights/load")

            # no one is bumped yet
            bump_iter = 0
            pathset_links_df[Assignment.SIM_COL_PAX_OVERCAP_FRAC] = numpy.NaN

            if simulation_iteration==0:
                # For those we just found paths for, no one is bumped or going on overcap vehicles yet
                pathset_links_df.loc[pathset_links_df[Passenger.PF_COL_PF_ITERATION]==iteration, Assignment.SIM_COL_PAX_BUMP_ITER ] = numpy.NaN

            while True: # loop for capacity constraint

                # Put passengers on vehicles, updating the vehicle's boards, alights, onboard
                veh_trips_df = Assignment.put_passengers_on_vehicles(iteration, bump_iter, pathset_paths_df, pathset_links_df, veh_trips_df)

                if not FT.trips.has_capacity_configured():
                    # We can't do anything about capacity
                    break

                else:
                    ######################################################################################################
                    FastTripsLogger.info("  Step 6. Capacity constraints on transit vehicles.")

                    if bump_iter == 0:
                        FastTripsLogger.info("          Bumping one at a time? %s" % ("true" if Assignment.BUMP_ONE_AT_A_TIME else "false"))

                    # This needs to run at this point because the arrival times for the passengers are accurate here
                    (chosen_paths_bumped, pathset_paths_df, pathset_links_df, veh_trips_df) = \
                        Assignment.flag_bump_overcap_passengers(iteration, simulation_iteration, bump_iter, FT.trips,
                                                                pathset_paths_df, pathset_links_df, veh_trips_df)


                    FastTripsLogger.info("        -> completed loop bump_iter %d and bumped %d chosen paths" % (bump_iter, chosen_paths_bumped))

                    if chosen_paths_bumped == 0:
                        # do one final update of overcap to passengers
                        pathset_links_df = Assignment.find_passenger_vehicle_times(pathset_links_df, veh_trips_df)
                        break

                    bump_iter += 1


            if type(Assignment.bump_wait_df) == pandas.DataFrame and len(Assignment.bump_wait_df) > 0:
                Assignment.bump_wait_df[Passenger.PF_COL_PAX_A_TIME_MIN] = \
                    Assignment.bump_wait_df[Passenger.PF_COL_PAX_A_TIME].map(lambda x: (60.0*x.hour) + x.minute + (x.second/60.0))

            if type(Assignment.bump_wait_df) == pandas.DataFrame and len(Assignment.bump_wait_df) > 0:
                FastTripsLogger.debug("Bump_wait_df:\n%s" % Assignment.bump_wait_df.to_string(formatters=\
                    {Passenger.PF_COL_PAX_A_TIME :Util.datetime64_formatter}))

            ######################################################################################################
            FastTripsLogger.info("  Step 7. Update dwell and travel times for transit vehicles")
            # update the trip times -- accel/decel rates + stops affect travel times, and boards/alights affect dwell times
            veh_trips_df   = Trip.update_trip_times(veh_trips_df, Assignment.MSA_RESULTS)

            ######################################################################################################
            if Assignment.OUTPUT_PATHSET_PER_SIM_ITER:
                FastTripsLogger.info("  Step 8. Write pathsets (paths and links)")
                Passenger.write_paths(output_dir, iteration, pathfinding_iteration, simulation_iteration, pathset_paths_df, False, 
                                      Assignment.OUTPUT_PATHSET_PER_SIM_ITER, not Assignment.DEBUG_OUTPUT_COLUMNS, not Assignment.DEBUG_OUTPUT_COLUMNS)
                Passenger.write_paths(output_dir, iteration, pathfinding_iteration, simulation_iteration, pathset_links_df, True,
                                      Assignment.OUTPUT_PATHSET_PER_SIM_ITER, not Assignment.DEBUG_OUTPUT_COLUMNS, not Assignment.DEBUG_OUTPUT_COLUMNS)

            simulation_iteration += 1

            if num_chosen <= 0:
                FastTripsLogger.info("  No more path choices to make => Ending simulation loop")
                break

            if simulation_iteration > Assignment.MAX_SIMULATION_ITERS:
                FastTripsLogger.info("  Maximum simulation iterations reached (%d) => Ending simulation loop" % Assignment.MAX_SIMULATION_ITERS)
                break

        # Write the pathsets (if we haven't been already)
        if Assignment.OUTPUT_PATHSET_PER_SIM_ITER == False:
            Passenger.write_paths(output_dir, iteration, pathfinding_iteration, simulation_iteration, pathset_paths_df, False,
                                  Assignment.OUTPUT_PATHSET_PER_SIM_ITER, not Assignment.DEBUG_OUTPUT_COLUMNS, not Assignment.DEBUG_OUTPUT_COLUMNS)
            Passenger.write_paths(output_dir, iteration, pathfinding_iteration, simulation_iteration, pathset_links_df, True,
                                  Assignment.OUTPUT_PATHSET_PER_SIM_ITER, not Assignment.DEBUG_OUTPUT_COLUMNS, not Assignment.DEBUG_OUTPUT_COLUMNS)

        # write the final chosen paths for this iteration
        chosen_links_df = Passenger.get_chosen_links(pathset_links_df)
        chosen_links_df["iteration"]             = iteration
        chosen_links_df["pathfinding_iteration"] = pathfinding_iteration
        Util.write_dataframe(chosen_links_df, "chosen_links_df", os.path.join(output_dir, "chosenpaths_links.csv"), append=((iteration>1) or (pathfinding_iteration>1)),
                             drop_debug_columns      =not Assignment.DEBUG_OUTPUT_COLUMNS,
                             drop_pathfinding_columns=not Assignment.DEBUG_OUTPUT_COLUMNS)
        chosen_links_df.drop(["iteration", "pathfinding_iteration"], axis=1, inplace=True)

        chosen_paths_df = Passenger.get_chosen_links(pathset_paths_df)
        chosen_paths_df["iteration"            ] = iteration
        chosen_paths_df["pathfinding_iteration"] = pathfinding_iteration
        Util.write_dataframe(chosen_paths_df, "chosen_paths_df", os.path.join(output_dir, "chosenpaths_paths.csv"), append=((iteration>1) or (pathfinding_iteration>1)),
                             drop_debug_columns      =not Assignment.DEBUG_OUTPUT_COLUMNS,
                             drop_pathfinding_columns=not Assignment.DEBUG_OUTPUT_COLUMNS)
        chosen_paths_df.drop(["iteration", "pathfinding_iteration"], axis=1, inplace=True)

        return (num_passengers_arrived, pathset_paths_df, pathset_links_df, veh_trips_df)


def find_trip_based_paths_process_worker(iteration, pathfinding_iteration, worker_num, input_network_dir, input_demand_dir,
                                         output_dir, todo_pathset_queue, done_queue, hyperpath, bump_wait_df, stop_times_df):
    """
    Process worker function.  Processes all the paths in queue.

    todo_queue has (passenger_id, path object)
    """
    worker_str = "_worker%02d" % worker_num

    from .FastTrips import FastTrips
    setupLogging(infoLogFilename  = None,
                 debugLogFilename = os.path.join(output_dir, FastTrips.DEBUG_LOG % worker_str), 
                 logToConsole     = False,
                 append           = True if iteration > 1 else False)
    FastTripsLogger.info("Iteration %d Pathfinding Iteration %d Worker %2d starting" % (iteration, pathfinding_iteration, worker_num))

    # the child process doesn't have these set to read them
    Assignment.read_configuration(override_input_network_dir=output_dir,
                                  override_input_demand_dir=input_demand_dir,
                                  config_file=Assignment.CONFIGURATION_OUTPUT_FILE)

    # this passes those read parameters and the stop times to the C++ extension
    Assignment.initialize_fasttrips_extension(worker_num, output_dir, stop_times_df)

    # the extension has it now, so we're done
    stop_times_df = None

    if iteration > 1:
        Assignment.set_fasttrips_bump_wait(bump_wait_df)

    while True:
        # go through my queue -- check if we're done
        todo = todo_pathset_queue.get()
        if todo == 'DONE':
            done_queue.put( (worker_num, 'DONE') )
            FastTripsLogger.debug("Received DONE from the todo_pathset_queue")
            return

        # do the work
        pathset = todo

        FastTripsLogger.info("Processing person %20s path %d" % (pathset.person_id, pathset.trip_list_id_num))
        # communicate it to the parent
        done_queue.put( (worker_num, "STARTING", pathset.person_id, pathset.trip_list_id_num ))

        trace_person = False
        if pathset.person_id in Assignment.TRACE_PERSON_IDS:
            FastTripsLogger.debug("Tracing assignment of person %s" % pathset.person_id)
            trace_person = True

        try:
            (pathdict, perf_dict) = Assignment.find_trip_based_pathset(iteration, pathfinding_iteration, pathset, hyperpath, trace=trace_person)
            done_queue.put( (worker_num, "COMPLETED", pathset.trip_list_id_num, pathdict, perf_dict) )
        except:
            FastTripsLogger.exception("Exception")
            # call it a day
            done_queue.put( (worker_num, "EXCEPTION", str(sys.exc_info()) ) )
            return<|MERGE_RESOLUTION|>--- conflicted
+++ resolved
@@ -724,17 +724,7 @@
         # these are the trips for which we'll find paths
         FT.passengers.pathfind_trip_list_df = FT.passengers.trip_list_df
 
-<<<<<<< HEAD
-        # test: on even iterations, try to find paths for the failed passengers, e.g. passengers with chosen==0
-        if iteration % 2 == 0:
-            Assignment.PATHFINDING_EVERYONE = False
-            FastTripsLogger.info("Finding paths for trips for those that haven't arrived yet")
-            FT.passengers.pathfind_trip_list_df = Assignment.filter_trip_list_to_not_arrived(FT.passengers.trip_list_df, pathset_paths_df)
-        else:
-            Assignment.PATHFINDING_EVERYONE = True
-=======
         if Assignment.PATHFINDING_EVERYONE:
->>>>>>> 705f5565
             # we're starting over with empty vehicles
             Trip.reset_onboard(veh_trips_df)
         else:
